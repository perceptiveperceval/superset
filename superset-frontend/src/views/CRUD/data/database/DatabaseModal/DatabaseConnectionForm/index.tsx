--- conflicted
+++ resolved
@@ -72,11 +72,8 @@
     onAddTableCatalog: () => void;
     onRemoveTableCatalog: (idx: number) => void;
   } & {
-<<<<<<< HEAD
+    onExtraInputChange: (value: any) => void;
     onSSHTunnelParametersChange: (value: any) => string;
-=======
-    onExtraInputChange: (value: any) => void;
->>>>>>> 1ea0e8b4
   };
   validationErrors: JsonObject | null;
   getValidation: () => void;

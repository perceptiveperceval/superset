/**
 * Licensed to the Apache Software Foundation (ASF) under one
 * or more contributor license agreements.  See the NOTICE file
 * distributed with this work for additional information
 * regarding copyright ownership.  The ASF licenses this file
 * to you under the Apache License, Version 2.0 (the
 * "License"); you may not use this file except in compliance
 * with the License.  You may obtain a copy of the License at
 *
 *   http://www.apache.org/licenses/LICENSE-2.0
 *
 * Unless required by applicable law or agreed to in writing,
 * software distributed under the License is distributed on an
 * "AS IS" BASIS, WITHOUT WARRANTIES OR CONDITIONS OF ANY
 * KIND, either express or implied.  See the License for the
 * specific language governing permissions and limitations
 * under the License.
 */
import React, { useCallback, useEffect, useMemo, useState } from 'react';
import { useDispatch, useSelector } from 'react-redux';
import { uniqWith } from 'lodash';
import cx from 'classnames';
<<<<<<< HEAD
import { DataMaskStateWithId, Filters, usePrevious } from '@superset-ui/core';
=======
import { DataMaskStateWithId, Filters, styled } from '@superset-ui/core';
>>>>>>> 82cadccc
import Icons from 'src/components/Icons';
import { setDirectPathToChild } from 'src/dashboard/actions/dashboardState';
import Badge from 'src/components/Badge';
import DetailsPanelPopover from './DetailsPanel';
import {
  Indicator,
  IndicatorStatus,
  selectIndicatorsForChart,
  selectNativeIndicatorsForChart,
} from '../nativeFilters/selectors';
import {
  ChartsState,
  DashboardInfo,
  DashboardLayout,
  RootState,
} from '../../types';

export interface FiltersBadgeProps {
  chartId: number;
}

const StyledFilterCount = styled.div`
  ${({ theme }) => `
    display: flex;
    justify-items: center;
    align-items: center;
    cursor: pointer;
    margin-right: ${theme.gridUnit}px;
    padding-left: ${theme.gridUnit * 2}px;
    padding-right: ${theme.gridUnit * 2}px;
    background: ${theme.colors.grayscale.light4};
    border-radius: 4px;
    height: 100%;
    .anticon {
      vertical-align: middle;
      color: ${theme.colors.grayscale.base};
      &:hover {
        color: ${theme.colors.grayscale.light1}
      }
    }

    .incompatible-count {
      font-size: ${theme.typography.sizes.s}px;
    }
  `}
`;

const StyledBadge = styled(Badge)`
  ${({ theme }) => `
    vertical-align: middle;
    margin-left: ${theme.gridUnit * 2}px;
    &>sup {
      padding: 0 ${theme.gridUnit}px;
      min-width: ${theme.gridUnit * 4}px;
      height: ${theme.gridUnit * 4}px;
      line-height: 1.5;
      font-weight: ${theme.typography.weights.medium};
      font-size: ${theme.typography.sizes.s - 1}px;
      box-shadow: none;
    }
  `}
`;

const sortByStatus = (indicators: Indicator[]): Indicator[] => {
  const statuses = [
    IndicatorStatus.Applied,
    IndicatorStatus.Unset,
    IndicatorStatus.Incompatible,
  ];
  return indicators.sort(
    (a, b) =>
      statuses.indexOf(a.status as IndicatorStatus) -
      statuses.indexOf(b.status as IndicatorStatus),
  );
};

const indicatorsInitialState: Indicator[] = [];

export const FiltersBadge = ({ chartId }: FiltersBadgeProps) => {
  const dispatch = useDispatch();
  const datasources = useSelector<RootState, any>(state => state.datasources);
  const dashboardFilters = useSelector<RootState, any>(
    state => state.dashboardFilters,
  );
  const nativeFilters = useSelector<RootState, Filters>(
    state => state.nativeFilters?.filters,
  );
  const dashboardInfo = useSelector<RootState, DashboardInfo>(
    state => state.dashboardInfo,
  );
  const charts = useSelector<RootState, ChartsState>(state => state.charts);
  const present = useSelector<RootState, DashboardLayout>(
    state => state.dashboardLayout.present,
  );
  const dataMask = useSelector<RootState, DataMaskStateWithId>(
    state => state.dataMask,
  );

  const [nativeIndicators, setNativeIndicators] = useState<Indicator[]>(
    indicatorsInitialState,
  );
  const [dashboardIndicators, setDashboardIndicators] = useState<Indicator[]>(
    indicatorsInitialState,
  );

  const onHighlightFilterSource = useCallback(
    (path: string[]) => {
      dispatch(setDirectPathToChild(path));
    },
    [dispatch],
  );

  const chart = charts[chartId];
  const prevChart = usePrevious(chart);
  const prevChartStatus = prevChart?.chartStatus;
  const prevDashboardFilters = usePrevious(dashboardFilters);
  const prevDatasources = usePrevious(datasources);
  const showIndicators =
    chart?.chartStatus && ['rendered', 'success'].includes(chart.chartStatus);

  useEffect(() => {
    if (!showIndicators && dashboardIndicators.length > 0) {
      setDashboardIndicators(indicatorsInitialState);
    } else if (prevChartStatus !== 'success') {
      if (
        chart?.queriesResponse?.[0]?.rejected_filters !==
          prevChart?.queriesResponse?.[0]?.rejected_filters ||
        chart?.queriesResponse?.[0]?.applied_filters !==
          prevChart?.queriesResponse?.[0]?.applied_filters ||
        dashboardFilters !== prevDashboardFilters ||
        datasources !== prevDatasources
      ) {
        setDashboardIndicators(
          selectIndicatorsForChart(
            chartId,
            dashboardFilters,
            datasources,
            chart,
          ),
        );
      }
    }
  }, [
    chart,
    chartId,
    dashboardFilters,
    dashboardIndicators.length,
    datasources,
    prevChart?.queriesResponse,
    prevChartStatus,
    prevDashboardFilters,
    prevDatasources,
    showIndicators,
  ]);

  const prevNativeFilters = usePrevious(nativeFilters);
  const prevDashboardLayout = usePrevious(present);
  const prevDataMask = usePrevious(dataMask);
  const prevChartConfig = usePrevious(
    dashboardInfo.metadata?.chart_configuration,
  );
  useEffect(() => {
    if (!showIndicators && nativeIndicators.length > 0) {
      setNativeIndicators(indicatorsInitialState);
    } else if (prevChartStatus !== 'success') {
      if (
        chart?.queriesResponse?.[0]?.rejected_filters !==
          prevChart?.queriesResponse?.[0]?.rejected_filters ||
        chart?.queriesResponse?.[0]?.applied_filters !==
          prevChart?.queriesResponse?.[0]?.applied_filters ||
        nativeFilters !== prevNativeFilters ||
        present !== prevDashboardLayout ||
        dataMask !== prevDataMask ||
        prevChartConfig !== dashboardInfo.metadata?.chart_configuration
      ) {
        setNativeIndicators(
          selectNativeIndicatorsForChart(
            nativeFilters,
            dataMask,
            chartId,
            chart,
            present,
            dashboardInfo.metadata?.chart_configuration,
          ),
        );
      }
    }
  }, [
    chart,
    chartId,
    dashboardInfo.metadata?.chart_configuration,
    dataMask,
    nativeFilters,
    nativeIndicators.length,
    present,
    prevChart?.queriesResponse,
    prevChartConfig,
    prevChartStatus,
    prevDashboardLayout,
    prevDataMask,
    prevNativeFilters,
    showIndicators,
  ]);

  const indicators = useMemo(
    () =>
      uniqWith(
        sortByStatus([...dashboardIndicators, ...nativeIndicators]),
        (ind1, ind2) =>
          ind1.column === ind2.column &&
          ind1.name === ind2.name &&
          (ind1.status !== IndicatorStatus.Applied ||
            ind2.status !== IndicatorStatus.Applied),
      ),
    [dashboardIndicators, nativeIndicators],
  );

  const appliedCrossFilterIndicators = useMemo(
    () =>
      indicators.filter(
        indicator => indicator.status === IndicatorStatus.CrossFilterApplied,
      ),
    [indicators],
  );
  const appliedIndicators = useMemo(
    () =>
      indicators.filter(
        indicator => indicator.status === IndicatorStatus.Applied,
      ),
    [indicators],
  );

  if (!appliedCrossFilterIndicators.length && !appliedIndicators.length) {
    return null;
  }

  return (
    <DetailsPanelPopover
      appliedCrossFilterIndicators={appliedCrossFilterIndicators}
      appliedIndicators={appliedIndicators}
      onHighlightFilterSource={onHighlightFilterSource}
    >
      <StyledFilterCount
        className={cx(
          'filter-counts',
          !!appliedCrossFilterIndicators.length && 'has-cross-filters',
        )}
      >
        <Icons.Filter iconSize="m" />
        <StyledBadge
          data-test="applied-filter-count"
          className="applied-count"
          count={appliedIndicators.length + appliedCrossFilterIndicators.length}
          showZero
        />
      </StyledFilterCount>
    </DetailsPanelPopover>
  );
};

export default React.memo(FiltersBadge);<|MERGE_RESOLUTION|>--- conflicted
+++ resolved
@@ -20,11 +20,12 @@
 import { useDispatch, useSelector } from 'react-redux';
 import { uniqWith } from 'lodash';
 import cx from 'classnames';
-<<<<<<< HEAD
-import { DataMaskStateWithId, Filters, usePrevious } from '@superset-ui/core';
-=======
-import { DataMaskStateWithId, Filters, styled } from '@superset-ui/core';
->>>>>>> 82cadccc
+import {
+  DataMaskStateWithId,
+  Filters,
+  styled,
+  usePrevious,
+} from '@superset-ui/core';
 import Icons from 'src/components/Icons';
 import { setDirectPathToChild } from 'src/dashboard/actions/dashboardState';
 import Badge from 'src/components/Badge';

--- conflicted
+++ resolved
@@ -210,18 +210,11 @@
         <FilterControlsWrapper>
           <FilterControls
             dataMaskSelected={dataMaskSelected}
-            focusedFilterId={focusedFilterId}
             onFilterSelectionChange={onSelectionChange}
           />
         </FilterControlsWrapper>
       ),
-    [
-      canEdit,
-      dataMaskSelected,
-      filterValues.length,
-      focusedFilterId,
-      onSelectionChange,
-    ],
+    [canEdit, dataMaskSelected, filterValues.length, onSelectionChange],
   );
 
   const filterSetsTabs = useMemo(
@@ -317,7 +310,6 @@
               <Loading />
             </div>
           ) : isFeatureEnabled(FeatureFlag.DASHBOARD_NATIVE_FILTERS_SET) ? (
-<<<<<<< HEAD
             <>
               {crossFilters}
               {filterSetsTabs}
@@ -328,91 +320,6 @@
                 {crossFilters}
                 {filterControls}
               </>
-=======
-            <StyledTabs
-              centered
-              onChange={setTab as HandlerFunction}
-              defaultActiveKey={TabIds.AllFilters}
-              activeKey={editFilterSetId ? TabIds.AllFilters : undefined}
-            >
-              <AntdTabs.TabPane
-                tab={t('All filters (%(filterCount)d)', {
-                  filterCount: numberOfFilters,
-                })}
-                key={TabIds.AllFilters}
-                css={tabPaneStyle}
-              >
-                {editFilterSetId && (
-                  <EditSection
-                    dataMaskSelected={dataMaskSelected}
-                    disabled={!isDisabled}
-                    onCancel={() => setEditFilterSetId(null)}
-                    filterSetId={editFilterSetId}
-                  />
-                )}
-                {filterValues.length === 0 ? (
-                  <FilterBarEmptyStateContainer>
-                    <EmptyStateSmall
-                      title={t('No filters are currently added')}
-                      image="filter.svg"
-                      description={
-                        canEdit &&
-                        t(
-                          'Click the button above to add a filter to the dashboard',
-                        )
-                      }
-                    />
-                  </FilterBarEmptyStateContainer>
-                ) : (
-                  <FilterControlsWrapper>
-                    <FilterControls
-                      dataMaskSelected={dataMaskSelected}
-                      onFilterSelectionChange={onSelectionChange}
-                    />
-                  </FilterControlsWrapper>
-                )}
-              </AntdTabs.TabPane>
-              <AntdTabs.TabPane
-                disabled={!!editFilterSetId}
-                tab={t('Filter sets (%(filterSetCount)d)', {
-                  filterSetCount: filterSetFilterValues.length,
-                })}
-                key={TabIds.FilterSets}
-                css={tabPaneStyle}
-              >
-                <FilterSets
-                  onEditFilterSet={setEditFilterSetId}
-                  disabled={!isDisabled}
-                  dataMaskSelected={dataMaskSelected}
-                  tab={tab}
-                  onFilterSelectionChange={onSelectionChange}
-                />
-              </AntdTabs.TabPane>
-            </StyledTabs>
-          ) : (
-            <div css={tabPaneStyle} onScroll={onScroll}>
-              {filterValues.length === 0 ? (
-                <FilterBarEmptyStateContainer>
-                  <EmptyStateSmall
-                    title={t('No filters are currently added')}
-                    image="filter.svg"
-                    description={
-                      canEdit &&
-                      t(
-                        'Click the button above to add a filter to the dashboard',
-                      )
-                    }
-                  />
-                </FilterBarEmptyStateContainer>
-              ) : (
-                <FilterControlsWrapper>
-                  <FilterControls
-                    dataMaskSelected={dataMaskSelected}
-                    onFilterSelectionChange={onSelectionChange}
-                  />
-                </FilterControlsWrapper>
-              )}
->>>>>>> 64ad70cc
             </div>
           )}
           {actions}

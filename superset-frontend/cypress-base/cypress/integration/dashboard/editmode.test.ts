--- conflicted
+++ resolved
@@ -785,42 +785,6 @@
     });
   });
 
-<<<<<<< HEAD
-  describe('Color schemes', () => {
-    beforeEach(() => {
-      cy.createSampleDashboards([0]);
-      visitEdit();
-    });
-
-    it('should apply a valid color scheme', () => {
-      dragComponent('Top 10 California Names Timeseries');
-      openProperties();
-      selectColorScheme('lyftColors');
-      applyChanges();
-      saveChanges();
-      cy.get('.line .nv-legend-symbol')
-        .first()
-        .should('have.css', 'fill', 'rgb(234, 11, 140)');
-    });
-
-    it('label colors should take the precedence', () => {
-      dragComponent('Top 10 California Names Timeseries');
-      openProperties();
-      openAdvancedProperties();
-      clearMetadata();
-      writeMetadata(
-        '{"color_scheme":"lyftColors","label_colors":{"Anthony":"red"}}',
-      );
-      applyChanges();
-      saveChanges();
-      cy.get('.line .nv-legend-symbol')
-        .first()
-        .should('have.css', 'fill', 'rgb(255, 0, 0)');
-    });
-  });
-
-=======
->>>>>>> b17ef18a
   describe('Save', () => {
     beforeEach(() => {
       cy.createSampleDashboards();

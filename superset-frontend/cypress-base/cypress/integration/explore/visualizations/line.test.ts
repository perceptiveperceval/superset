/**
 * Licensed to the Apache Software Foundation (ASF) under one
 * or more contributor license agreements.  See the NOTICE file
 * distributed with this work for additional information
 * regarding copyright ownership.  The ASF licenses this file
 * to you under the Apache License, Version 2.0 (the
 * "License"); you may not use this file except in compliance
 * with the License.  You may obtain a copy of the License at
 *
 *   http://www.apache.org/licenses/LICENSE-2.0
 *
 * Unless required by applicable law or agreed to in writing,
 * software distributed under the License is distributed on an
 * "AS IS" BASIS, WITHOUT WARRANTIES OR CONDITIONS OF ANY
 * KIND, either express or implied.  See the License for the
 * specific language governing permissions and limitations
 * under the License.
 */
import { FORM_DATA_DEFAULTS, NUM_METRIC, SIMPLE_FILTER } from './shared.helper';

describe('Visualization > Line', () => {
<<<<<<< HEAD
  const LINE_CHART_DEFAULTS = {
    ...FORM_DATA_DEFAULTS,
    viz_type: 'line',
    show_legend: true,
  };

=======
>>>>>>> eb66590b
  beforeEach(() => {
    cy.preserveLogin();
    cy.intercept('POST', '/superset/explore_json/**').as('getJson');
  });

  const LINE_CHART_DEFAULTS = { ...FORM_DATA_DEFAULTS, viz_type: 'line' };

  it('should show validator error when no metric', () => {
    const formData = { ...LINE_CHART_DEFAULTS, metrics: [] };
    cy.visitChartByParams(formData);
    cy.get('.panel-body').contains(
      `Add required control values to preview chart`,
    );
  });

  it('should not show validator error when metric added', () => {
    const formData = { ...LINE_CHART_DEFAULTS, metrics: [] };
    cy.visitChartByParams(formData);
    cy.get('.panel-body').contains(
      `Add required control values to preview chart`,
    );
    cy.get('[data-test="metrics-header"]').contains('Metrics');
    cy.get('[data-test="metrics-header"] [data-test="error-tooltip"]').should(
      'exist',
    );

    cy.get('[data-test=metrics]')
      .contains('Drop columns/metrics here or click')
      .click();

    // Title edit for saved metrics is disabled - switch to Simple
    cy.get('[id="adhoc-metric-edit-tabs-tab-SIMPLE"]').click();

    cy.get('input[aria-label="Select column"]').click().type('num{enter}');
    cy.get('input[aria-label="Select aggregate options"]')
      .click()
      .type('sum{enter}');
    cy.get('[data-test="AdhocMetricEdit#save"]').contains('Save').click();

    cy.get('[data-test="metrics-header"]').contains('Metrics');
    cy.get('[data-test="metrics-header"] [data-test="error-tooltip"]').should(
      'not.exist',
    );

    cy.get('.ant-alert-warning').should('not.exist');
  });

  it('should allow negative values in Y bounds', () => {
    const formData = { ...LINE_CHART_DEFAULTS, metrics: [NUM_METRIC] };
    cy.visitChartByParams(formData);
    cy.get('#controlSections-tab-display').click();
    cy.get('span').contains('Y Axis Bounds').scrollIntoView();
    cy.get('input[placeholder="Min"]').type('-0.1', { delay: 100 });
    cy.get('.ant-alert-warning').should('not.exist');
  });

  it('should allow type to search color schemes and apply the scheme', () => {
    cy.get('#controlSections-tab-display').click();
    cy.get('.Control[data-test="color_scheme"]').scrollIntoView();
    cy.get('.Control[data-test="color_scheme"] input[type="search"]')
      .focus()
      .type('bnbColors{enter}');
    cy.get(
      '.Control[data-test="color_scheme"] .ant-select-selection-item [data-test="bnbColors"]',
    ).should('exist');
    cy.get('.line .nv-legend .nv-legend-symbol')
      .first()
      .should('have.css', 'fill', 'rgb(255, 90, 95)');
  });

  it('should work with adhoc metric', () => {
    const formData = { ...LINE_CHART_DEFAULTS, metrics: [NUM_METRIC] };
    cy.visitChartByParams(formData);
    cy.verifySliceSuccess({ waitAlias: '@getJson', chartSelector: 'svg' });
  });

  it('should work with groupby', () => {
    const metrics = ['count'];
    const groupby = ['gender'];
    const formData = { ...LINE_CHART_DEFAULTS, metrics, groupby };
    cy.visitChartByParams(formData);
    cy.verifySliceSuccess({ waitAlias: '@getJson', chartSelector: 'svg' });
  });

  it('should work with simple filter', () => {
    const metrics = ['count'];
    const filters = [SIMPLE_FILTER];
    const formData = {
      ...LINE_CHART_DEFAULTS,
      metrics,
      adhoc_filters: filters,
    };
    cy.visitChartByParams(formData);
    cy.verifySliceSuccess({ waitAlias: '@getJson', chartSelector: 'svg' });
  });

  it('should work with series limit sort asc', () => {
    const formData = {
      ...LINE_CHART_DEFAULTS,
      metrics: [NUM_METRIC],
      limit: 10,
      groupby: ['name'],
      timeseries_limit_metric: NUM_METRIC,
    };
    cy.visitChartByParams(formData);
    cy.verifySliceSuccess({ waitAlias: '@getJson', chartSelector: 'svg' });
  });

  it('should work with series limit sort desc', () => {
    const formData = {
      ...LINE_CHART_DEFAULTS,
      metrics: [NUM_METRIC],
      limit: 10,
      groupby: ['name'],
      timeseries_limit_metric: NUM_METRIC,
      order_desc: true,
    };
    cy.visitChartByParams(formData);
    cy.verifySliceSuccess({ waitAlias: '@getJson', chartSelector: 'svg' });
  });

  it('should work with rolling avg', () => {
    const metrics = [NUM_METRIC];
    const formData = {
      ...LINE_CHART_DEFAULTS,
      metrics,
      rolling_type: 'mean',
      rolling_periods: 10,
    };
    cy.visitChartByParams(formData);
    cy.verifySliceSuccess({ waitAlias: '@getJson', chartSelector: 'svg' });
  });

  it('should work with time shift 1 year', () => {
    const metrics = [NUM_METRIC];
    const formData = {
      ...LINE_CHART_DEFAULTS,
      metrics,
      time_compare: ['1 year'],
      comparison_type: 'values',
      groupby: ['gender'],
    };

    cy.visitChartByParams(formData);
    cy.verifySliceSuccess({ waitAlias: '@getJson', chartSelector: 'svg' });

    // Offset color should match original line color
    cy.get('.nv-legend-text')
      .contains('boy')
      .siblings()
      .first()
      .should('have.attr', 'style')
      .then(style => {
        cy.get('.nv-legend-text')
          .contains('boy, 1 year offset')
          .siblings()
          .first()
          .should('have.attr', 'style')
          .and('eq', style);
      });

    cy.get('.nv-legend-text')
      .contains('girl')
      .siblings()
      .first()
      .should('have.attr', 'style')
      .then(style => {
        cy.get('.nv-legend-text')
          .contains('girl, 1 year offset')
          .siblings()
          .first()
          .should('have.attr', 'style')
          .and('eq', style);
      });
  });

  it('should work with time shift yoy', () => {
    const metrics = [NUM_METRIC];
    const formData = {
      ...LINE_CHART_DEFAULTS,
      metrics,
      time_compare: ['1 year'],
      comparison_type: 'ratio',
    };
    cy.visitChartByParams(formData);
    cy.verifySliceSuccess({ waitAlias: '@getJson', chartSelector: 'svg' });
  });

  it('should work with time shift percentage change', () => {
    const metrics = [NUM_METRIC];
    const formData = {
      ...LINE_CHART_DEFAULTS,
      metrics,
      time_compare: ['1 year'],
      comparison_type: 'percentage',
    };
    cy.visitChartByParams(formData);
    cy.verifySliceSuccess({ waitAlias: '@getJson', chartSelector: 'svg' });
  });

  it('Test verbose name shows up in legend', () => {
    const formData = {
      ...LINE_CHART_DEFAULTS,
      metrics: ['count'],
    };
    cy.visitChartByParams(formData);
    cy.verifySliceSuccess({ waitAlias: '@getJson', chartSelector: 'svg' });
    cy.get('text.nv-legend-text').contains('COUNT(*)');
  });

  it('Test hidden annotation', () => {
    const formData = {
      ...LINE_CHART_DEFAULTS,
      metrics: ['count'],
      annotation_layers: [
        {
          name: 'Goal line',
          annotationType: 'FORMULA',
          sourceType: '',
          value: 'y=140000',
          overrides: { time_range: null },
          show: false,
          showLabel: false,
          titleColumn: '',
          descriptionColumns: [],
          timeColumn: '',
          intervalEndColumn: '',
          color: null,
          opacity: '',
          style: 'solid',
          width: 1,
          showMarkers: false,
          hideLine: false,
        },
      ],
    };
    cy.visitChartByParams(formData);
    cy.verifySliceSuccess({ waitAlias: '@getJson', chartSelector: 'svg' });
    cy.get('.slice_container').within(() => {
      // Goal line annotation doesn't show up in legend
      cy.get('.nv-legend-text').should('have.length', 1);
    });
  });

  it('Test event annotation time override', () => {
    cy.request('/chart/api/read?_flt_3_slice_name=Daily+Totals').then(
      response => {
        const value = response.body.pks[0];
        const formData = {
          ...LINE_CHART_DEFAULTS,
          metrics: ['count'],
          annotation_layers: [
            {
              name: 'Yearly date',
              annotationType: 'EVENT',
              sourceType: 'table',
              value,
              overrides: { time_range: null },
              show: true,
              showLabel: false,
              titleColumn: 'ds',
              descriptionColumns: ['ds'],
              timeColumn: 'ds',
              color: null,
              opacity: '',
              style: 'solid',
              width: 1,
              showMarkers: false,
              hideLine: false,
            },
          ],
        };
        cy.visitChartByParams(formData);
      },
    );
    cy.verifySliceSuccess({ waitAlias: '@getJson', chartSelector: 'svg' });
    cy.get('.slice_container').within(() => {
      cy.get('.nv-event-annotation-layer-0')
        .children()
        .should('have.length', 44);
    });
  });
});<|MERGE_RESOLUTION|>--- conflicted
+++ resolved
@@ -19,21 +19,16 @@
 import { FORM_DATA_DEFAULTS, NUM_METRIC, SIMPLE_FILTER } from './shared.helper';
 
 describe('Visualization > Line', () => {
-<<<<<<< HEAD
+  beforeEach(() => {
+    cy.login();
+    cy.intercept('POST', '/superset/explore_json/**').as('getJson');
+  });
+
   const LINE_CHART_DEFAULTS = {
     ...FORM_DATA_DEFAULTS,
     viz_type: 'line',
     show_legend: true,
   };
-
-=======
->>>>>>> eb66590b
-  beforeEach(() => {
-    cy.preserveLogin();
-    cy.intercept('POST', '/superset/explore_json/**').as('getJson');
-  });
-
-  const LINE_CHART_DEFAULTS = { ...FORM_DATA_DEFAULTS, viz_type: 'line' };
 
   it('should show validator error when no metric', () => {
     const formData = { ...LINE_CHART_DEFAULTS, metrics: [] };

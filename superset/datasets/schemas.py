# Licensed to the Apache Software Foundation (ASF) under one
# or more contributor license agreements.  See the NOTICE file
# distributed with this work for additional information
# regarding copyright ownership.  The ASF licenses this file
# to you under the Apache License, Version 2.0 (the
# "License"); you may not use this file except in compliance
# with the License.  You may obtain a copy of the License at
#
#   http://www.apache.org/licenses/LICENSE-2.0
#
# Unless required by applicable law or agreed to in writing,
# software distributed under the License is distributed on an
# "AS IS" BASIS, WITHOUT WARRANTIES OR CONDITIONS OF ANY
# KIND, either express or implied.  See the License for the
# specific language governing permissions and limitations
# under the License.
import json
import re
from typing import Any, Dict

from flask_babel import lazy_gettext as _
from marshmallow import fields, pre_load, Schema, ValidationError
from marshmallow.validate import Length
from marshmallow_sqlalchemy import SQLAlchemyAutoSchema

from superset.datasets.models import Dataset

get_delete_ids_schema = {"type": "array", "items": {"type": "integer"}}
get_export_ids_schema = {"type": "array", "items": {"type": "integer"}}


def validate_python_date_format(value: str) -> None:
    regex = re.compile(
        r"""
        ^(
            epoch_s|epoch_ms|
            (?P<date>%Y(-%m(-%d)?)?)([\sT](?P<time>%H(:%M(:%S(\.%f)?)?)?))?
        )$
        """,
        re.VERBOSE,
    )
    match = regex.match(value or "")
    if not match:
        raise ValidationError(_("Invalid date/timestamp format"))


class DatasetColumnsPutSchema(Schema):
    id = fields.Integer(required=False)
    column_name = fields.String(required=True, validate=Length(1, 255))
    type = fields.String(allow_none=True)
    advanced_data_type = fields.String(allow_none=True, validate=Length(1, 255))
<<<<<<< HEAD
    verbose_name = fields.String(allow_none=True, validate=Length(1, 1024))
=======
    verbose_name = fields.String(allow_none=True, metadata={Length: (1, 1024)})
>>>>>>> e8121b1c
    description = fields.String(allow_none=True)
    expression = fields.String(allow_none=True)
    extra = fields.String(allow_none=True)
    filterable = fields.Boolean()
    groupby = fields.Boolean()
    is_active = fields.Boolean(allow_none=True)
    is_dttm = fields.Boolean(dump_default=False)
    python_date_format = fields.String(
        allow_none=True, validate=[Length(1, 255), validate_python_date_format]
    )
    uuid = fields.UUID(allow_none=True)


class DatasetMetricsPutSchema(Schema):
    id = fields.Integer()
    expression = fields.String(required=True)
    description = fields.String(allow_none=True)
    extra = fields.String(allow_none=True)
    metric_name = fields.String(required=True, validate=Length(1, 255))
    metric_type = fields.String(allow_none=True, validate=Length(1, 32))
    d3format = fields.String(allow_none=True, validate=Length(1, 128))
<<<<<<< HEAD
    verbose_name = fields.String(allow_none=True, validate=Length(1, 1024))
=======
    verbose_name = fields.String(allow_none=True, metadata={Length: (1, 1024)})
>>>>>>> e8121b1c
    warning_text = fields.String(allow_none=True)
    uuid = fields.UUID(allow_none=True)


class DatasetPostSchema(Schema):
    database = fields.Integer(required=True)
    schema = fields.String(validate=Length(0, 250))
    table_name = fields.String(required=True, allow_none=False, validate=Length(1, 250))
    sql = fields.String(allow_none=True)
    owners = fields.List(fields.Integer())
    is_managed_externally = fields.Boolean(allow_none=True, dump_default=False)
    external_url = fields.String(allow_none=True)


class DatasetPutSchema(Schema):
    table_name = fields.String(allow_none=True, validate=Length(1, 250))
    database_id = fields.Integer()
    sql = fields.String(allow_none=True)
    filter_select_enabled = fields.Boolean(allow_none=True)
    fetch_values_predicate = fields.String(allow_none=True, validate=Length(0, 1000))
    schema = fields.String(allow_none=True, validate=Length(0, 255))
    description = fields.String(allow_none=True)
    main_dttm_col = fields.String(allow_none=True)
    offset = fields.Integer(allow_none=True)
    default_endpoint = fields.String(allow_none=True)
    cache_timeout = fields.Integer(allow_none=True)
    is_sqllab_view = fields.Boolean(allow_none=True)
    template_params = fields.String(allow_none=True)
    owners = fields.List(fields.Integer())
    columns = fields.List(fields.Nested(DatasetColumnsPutSchema))
    metrics = fields.List(fields.Nested(DatasetMetricsPutSchema))
    extra = fields.String(allow_none=True)
    is_managed_externally = fields.Boolean(allow_none=True, dump_default=False)
    external_url = fields.String(allow_none=True)


class DatasetDuplicateSchema(Schema):
    base_model_id = fields.Integer(required=True)
    table_name = fields.String(required=True, allow_none=False, validate=Length(1, 250))


class DatasetRelatedChart(Schema):
    id = fields.Integer()
    slice_name = fields.String()
    viz_type = fields.String()


class DatasetRelatedDashboard(Schema):
    id = fields.Integer()
    json_metadata = fields.Dict()
    slug = fields.String()
    title = fields.String()


class DatasetRelatedCharts(Schema):
    count = fields.Integer(metadata={"description": "Chart count"})
    result = fields.List(
        fields.Nested(DatasetRelatedChart),
        metadata={"description": "A list of dashboards"},
    )


class DatasetRelatedDashboards(Schema):
    count = fields.Integer(metadata={"description": "Dashboard count"})
    result = fields.List(
        fields.Nested(DatasetRelatedDashboard),
        metadata={"description": "A list of dashboards"},
    )


class DatasetRelatedObjectsResponse(Schema):
    charts = fields.Nested(DatasetRelatedCharts)
    dashboards = fields.Nested(DatasetRelatedDashboards)


class ImportV1ColumnSchema(Schema):
    # pylint: disable=no-self-use, unused-argument
    @pre_load
    def fix_extra(self, data: Dict[str, Any], **kwargs: Any) -> Dict[str, Any]:
        """
        Fix for extra initially being exported as a string.
        """
        if isinstance(data.get("extra"), str):
            data["extra"] = json.loads(data["extra"])

        return data

    column_name = fields.String(required=True)
    extra = fields.Dict(allow_none=True)
    verbose_name = fields.String(allow_none=True)
    is_dttm = fields.Boolean(dump_default=False, allow_none=True)
    is_active = fields.Boolean(dump_default=True, allow_none=True)
    type = fields.String(allow_none=True)
    advanced_data_type = fields.String(allow_none=True)
    groupby = fields.Boolean()
    filterable = fields.Boolean()
    expression = fields.String(allow_none=True)
    description = fields.String(allow_none=True)
    python_date_format = fields.String(allow_none=True)


class ImportV1MetricSchema(Schema):
    # pylint: disable=no-self-use, unused-argument
    @pre_load
    def fix_extra(self, data: Dict[str, Any], **kwargs: Any) -> Dict[str, Any]:
        """
        Fix for extra initially being exported as a string.
        """
        if isinstance(data.get("extra"), str):
            data["extra"] = json.loads(data["extra"])

        return data

    metric_name = fields.String(required=True)
    verbose_name = fields.String(allow_none=True)
    metric_type = fields.String(allow_none=True)
    expression = fields.String(required=True)
    description = fields.String(allow_none=True)
    d3format = fields.String(allow_none=True)
    extra = fields.Dict(allow_none=True)
    warning_text = fields.String(allow_none=True)


class ImportV1DatasetSchema(Schema):
    # pylint: disable=no-self-use, unused-argument
    @pre_load
    def fix_extra(self, data: Dict[str, Any], **kwargs: Any) -> Dict[str, Any]:
        """
        Fix for extra initially being exported as a string.
        """
        if isinstance(data.get("extra"), str):
            data["extra"] = json.loads(data["extra"])

        return data

    table_name = fields.String(required=True)
    main_dttm_col = fields.String(allow_none=True)
    description = fields.String(allow_none=True)
    default_endpoint = fields.String(allow_none=True)
    offset = fields.Integer()
    cache_timeout = fields.Integer(allow_none=True)
    schema = fields.String(allow_none=True)
    sql = fields.String(allow_none=True)
    params = fields.Dict(allow_none=True)
    template_params = fields.Dict(allow_none=True)
    filter_select_enabled = fields.Boolean()
    fetch_values_predicate = fields.String(allow_none=True)
    extra = fields.Dict(allow_none=True)
    uuid = fields.UUID(required=True)
    columns = fields.List(fields.Nested(ImportV1ColumnSchema))
    metrics = fields.List(fields.Nested(ImportV1MetricSchema))
    version = fields.String(required=True)
    database_uuid = fields.UUID(required=True)
    data = fields.URL()
    is_managed_externally = fields.Boolean(allow_none=True, dump_default=False)
    external_url = fields.String(allow_none=True)


class GetOrCreateDatasetSchema(Schema):
    table_name = fields.String(required=True, metadata={"description": "Name of table"})
    database_id = fields.Integer(
        required=True, metadata={"description": "ID of database table belongs to"}
    )
    schema = fields.String(
        metadata={"description": "The schema the table belongs to"}, allow_none=True
    )
    template_params = fields.String(
        metadata={"description": "Template params for the table"}
    )


class DatasetSchema(SQLAlchemyAutoSchema):
    """
    Schema for the ``Dataset`` model.
    """

    class Meta:  # pylint: disable=too-few-public-methods
        model = Dataset
        load_instance = True
        include_relationships = True<|MERGE_RESOLUTION|>--- conflicted
+++ resolved
@@ -49,11 +49,7 @@
     column_name = fields.String(required=True, validate=Length(1, 255))
     type = fields.String(allow_none=True)
     advanced_data_type = fields.String(allow_none=True, validate=Length(1, 255))
-<<<<<<< HEAD
-    verbose_name = fields.String(allow_none=True, validate=Length(1, 1024))
-=======
     verbose_name = fields.String(allow_none=True, metadata={Length: (1, 1024)})
->>>>>>> e8121b1c
     description = fields.String(allow_none=True)
     expression = fields.String(allow_none=True)
     extra = fields.String(allow_none=True)
@@ -75,11 +71,7 @@
     metric_name = fields.String(required=True, validate=Length(1, 255))
     metric_type = fields.String(allow_none=True, validate=Length(1, 32))
     d3format = fields.String(allow_none=True, validate=Length(1, 128))
-<<<<<<< HEAD
-    verbose_name = fields.String(allow_none=True, validate=Length(1, 1024))
-=======
     verbose_name = fields.String(allow_none=True, metadata={Length: (1, 1024)})
->>>>>>> e8121b1c
     warning_text = fields.String(allow_none=True)
     uuid = fields.UUID(allow_none=True)
 

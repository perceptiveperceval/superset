--- conflicted
+++ resolved
@@ -85,7 +85,6 @@
         QueryExecutionResponseSchema,
     )
 
-<<<<<<< HEAD
     @expose("/estimate/", methods=["POST"])
     @protect()
     @statsd_metrics
@@ -118,7 +117,26 @@
                     properties:
                       result:
                         type: object
-=======
+            400:
+              $ref: '#/components/responses/400'
+            401:
+              $ref: '#/components/responses/401'
+            403:
+              $ref: '#/components/responses/403'
+            404:
+              $ref: '#/components/responses/404'
+            500:
+              $ref: '#/components/responses/500'
+        """
+        try:
+            model = self.estimate_model_schema.load(request.json)
+        except ValidationError as error:
+            return self.response_400(message=error.messages)
+
+        command = QueryEstimationCommand(model)
+        result = command.run()
+        return self.response(200, result=result)
+
     @expose("/export/<string:client_id>/")
     @protect()
     @statsd_metrics
@@ -146,7 +164,6 @@
                 text/csv:
                   schema:
                     type: string
->>>>>>> 42db7e56
             400:
               $ref: '#/components/responses/400'
             401:
@@ -158,16 +175,6 @@
             500:
               $ref: '#/components/responses/500'
         """
-<<<<<<< HEAD
-        try:
-            model = self.estimate_model_schema.load(request.json)
-        except ValidationError as error:
-            return self.response_400(message=error.messages)
-
-        command = QueryEstimationCommand(model)
-        result = command.run()
-        return self.response(200, result=result)
-=======
         result = SqlResultExportCommand(client_id=client_id).run()
 
         query, data, row_count = result["query"], result["data"], result["count"]
@@ -190,7 +197,6 @@
             "CSV exported: %s", event_rep, extra={"superset_event": event_info}
         )
         return response
->>>>>>> 42db7e56
 
     @expose("/results/")
     @protect()

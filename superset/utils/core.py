# Licensed to the Apache Software Foundation (ASF) under one
# or more contributor license agreements.  See the NOTICE file
# distributed with this work for additional information
# regarding copyright ownership.  The ASF licenses this file
# to you under the Apache License, Version 2.0 (the
# "License"); you may not use this file except in compliance
# with the License.  You may obtain a copy of the License at
#
#   http://www.apache.org/licenses/LICENSE-2.0
#
# Unless required by applicable law or agreed to in writing,
# software distributed under the License is distributed on an
# "AS IS" BASIS, WITHOUT WARRANTIES OR CONDITIONS OF ANY
# KIND, either express or implied.  See the License for the
# specific language governing permissions and limitations
# under the License.
"""Utility functions used across Superset"""
# pylint: disable=too-many-lines
from __future__ import annotations

import _thread
import collections
import decimal
import errno
import json
import logging
import os
import platform
import re
import signal
import smtplib
import ssl
import tempfile
import threading
import traceback
import uuid
import zlib
from contextlib import contextmanager
from dataclasses import dataclass
from datetime import date, datetime, time, timedelta
from distutils.util import strtobool
from email.mime.application import MIMEApplication
from email.mime.image import MIMEImage
from email.mime.multipart import MIMEMultipart
from email.mime.text import MIMEText
from email.utils import formatdate
from enum import Enum, IntEnum
from io import BytesIO
from timeit import default_timer
from types import TracebackType
from typing import (
    Any,
    Callable,
    cast,
    Dict,
    Iterable,
    Iterator,
    List,
    NamedTuple,
    Optional,
    Sequence,
    Set,
    Tuple,
    Type,
    TYPE_CHECKING,
    TypeVar,
    Union,
)
from urllib.parse import unquote_plus
from zipfile import ZipFile

import bleach
import markdown as md
import numpy as np
import pandas as pd
import sqlalchemy as sa
from cryptography.hazmat.backends import default_backend
from cryptography.x509 import Certificate, load_pem_x509_certificate
from flask import current_app, flash, g, Markup, render_template, request
from flask_appbuilder import SQLA
from flask_appbuilder.security.sqla.models import Role, User
from flask_babel import gettext as __
from flask_babel.speaklater import LazyString
from pandas.api.types import infer_dtype
from pandas.core.dtypes.common import is_numeric_dtype
from sqlalchemy import event, exc, inspect, select, Text
from sqlalchemy.dialects.mysql import MEDIUMTEXT
from sqlalchemy.engine import Connection, Engine
from sqlalchemy.engine.reflection import Inspector
from sqlalchemy.sql.type_api import Variant
from sqlalchemy.types import TEXT, TypeDecorator, TypeEngine
from typing_extensions import TypedDict, TypeGuard

from superset.constants import (
    EXTRA_FORM_DATA_APPEND_KEYS,
    EXTRA_FORM_DATA_OVERRIDE_EXTRA_KEYS,
    EXTRA_FORM_DATA_OVERRIDE_REGULAR_MAPPINGS,
    NO_TIME_RANGE,
)
from superset.errors import ErrorLevel, SupersetErrorType
from superset.exceptions import (
    CertificateException,
    SupersetException,
    SupersetTimeoutException,
)
from superset.sql_parse import sanitize_clause
from superset.superset_typing import (
    AdhocColumn,
    AdhocMetric,
    AdhocMetricColumn,
    Column,
    FilterValues,
    FlaskResponse,
    FormData,
    Metric,
)
from superset.utils.database import get_example_database
from superset.utils.date_parser import parse_human_timedelta
from superset.utils.dates import datetime_to_epoch, EPOCH
from superset.utils.hashing import md5_sha_from_dict, md5_sha_from_str

try:
    from pydruid.utils.having import Having
except ImportError:
    pass

if TYPE_CHECKING:
    from superset.connectors.base.models import BaseColumn, BaseDatasource

logging.getLogger("MARKDOWN").setLevel(logging.INFO)
logger = logging.getLogger(__name__)

DTTM_ALIAS = "__timestamp"

TIME_COMPARISON = "__"

JS_MAX_INTEGER = 9007199254740991  # Largest int Java Script can handle 2^53-1

InputType = TypeVar("InputType")

ADHOC_FILTERS_REGEX = re.compile("^adhoc_filters")


class LenientEnum(Enum):
    """Enums with a `get` method that convert a enum value to `Enum` if it is a
    valid value."""

    @classmethod
    def get(cls, value: Any) -> Any:
        try:
            return super().__new__(cls, value)
        except ValueError:
            return None


class AdhocMetricExpressionType(str, Enum):
    SIMPLE = "SIMPLE"
    SQL = "SQL"


class AnnotationType(str, Enum):
    FORMULA = "FORMULA"
    INTERVAL = "INTERVAL"
    EVENT = "EVENT"
    TIME_SERIES = "TIME_SERIES"


class GenericDataType(IntEnum):
    """
    Generic database column type that fits both frontend and backend.
    """

    NUMERIC = 0
    STRING = 1
    TEMPORAL = 2
    BOOLEAN = 3
    # ARRAY = 4     # Mapping all the complex data types to STRING for now
    # JSON = 5      # and leaving these as a reminder.
    # MAP = 6
    # ROW = 7


class DatasourceType(str, Enum):
    SLTABLE = "sl_table"
    TABLE = "table"
    DATASET = "dataset"
    QUERY = "query"
    SAVEDQUERY = "saved_query"
    VIEW = "view"


class LoggerLevel(str, Enum):
    INFO = "info"
    WARNING = "warning"
    EXCEPTION = "exception"


class HeaderDataType(TypedDict):
    notification_format: str
    owners: List[int]
    notification_type: str
    notification_source: Optional[str]
    chart_id: Optional[int]
    dashboard_id: Optional[int]


class DatasourceDict(TypedDict):
    type: str  # todo(hugh): update this to be DatasourceType
    id: int


class AdhocFilterClause(TypedDict, total=False):
    clause: str
    expressionType: str
    filterOptionName: Optional[str]
    comparator: Optional[FilterValues]
    operator: str
    subject: str
    isExtra: Optional[bool]
    sqlExpression: Optional[str]


class QueryObjectFilterClause(TypedDict, total=False):
    col: Column
    op: str  # pylint: disable=invalid-name
    val: Optional[FilterValues]
    grain: Optional[str]
    isExtra: Optional[bool]


class ExtraFiltersTimeColumnType(str, Enum):
    GRANULARITY = "__granularity"
    TIME_COL = "__time_col"
    TIME_GRAIN = "__time_grain"
    TIME_ORIGIN = "__time_origin"
    TIME_RANGE = "__time_range"


class ExtraFiltersReasonType(str, Enum):
    NO_TEMPORAL_COLUMN = "no_temporal_column"
    COL_NOT_IN_DATASOURCE = "not_in_datasource"


class FilterOperator(str, Enum):
    """
    Operators used filter controls
    """

    EQUALS = "=="
    NOT_EQUALS = "!="
    GREATER_THAN = ">"
    LESS_THAN = "<"
    GREATER_THAN_OR_EQUALS = ">="
    LESS_THAN_OR_EQUALS = "<="
    LIKE = "LIKE"
    ILIKE = "ILIKE"
    IS_NULL = "IS NULL"
    IS_NOT_NULL = "IS NOT NULL"
    IN = "IN"
    NOT_IN = "NOT IN"
    REGEX = "REGEX"
    IS_TRUE = "IS TRUE"
    IS_FALSE = "IS FALSE"
    TEMPORAL_RANGE = "TEMPORAL_RANGE"


class FilterStringOperators(str, Enum):
    EQUALS = ("EQUALS",)
    NOT_EQUALS = ("NOT_EQUALS",)
    LESS_THAN = ("LESS_THAN",)
    GREATER_THAN = ("GREATER_THAN",)
    LESS_THAN_OR_EQUAL = ("LESS_THAN_OR_EQUAL",)
    GREATER_THAN_OR_EQUAL = ("GREATER_THAN_OR_EQUAL",)
    IN = ("IN",)
    NOT_IN = ("NOT_IN",)
    ILIKE = ("ILIKE",)
    LIKE = ("LIKE",)
    REGEX = ("REGEX",)
    IS_NOT_NULL = ("IS_NOT_NULL",)
    IS_NULL = ("IS_NULL",)
    LATEST_PARTITION = ("LATEST_PARTITION",)
    IS_TRUE = ("IS_TRUE",)
    IS_FALSE = ("IS_FALSE",)


class PostProcessingBoxplotWhiskerType(str, Enum):
    """
    Calculate cell contribution to row/column total
    """

    TUKEY = "tukey"
    MINMAX = "min/max"
    PERCENTILE = "percentile"


class PostProcessingContributionOrientation(str, Enum):
    """
    Calculate cell contribution to row/column total
    """

    ROW = "row"
    COLUMN = "column"


class QueryMode(str, LenientEnum):
    """
    Whether the query runs on aggregate or returns raw records
    """

    RAW = "raw"
    AGGREGATE = "aggregate"


class QuerySource(Enum):
    """
    The source of a SQL query.
    """

    CHART = 0
    DASHBOARD = 1
    SQL_LAB = 2


class QueryStatus(str, Enum):
    """Enum-type class for query statuses"""

    STOPPED: str = "stopped"
    FAILED: str = "failed"
    PENDING: str = "pending"
    RUNNING: str = "running"
    SCHEDULED: str = "scheduled"
    SUCCESS: str = "success"
    FETCHING: str = "fetching"
    TIMED_OUT: str = "timed_out"


class DashboardStatus(str, Enum):
    """Dashboard status used for frontend filters"""

    PUBLISHED = "published"
    DRAFT = "draft"


class ReservedUrlParameters(str, Enum):
    """
    Reserved URL parameters that are used internally by Superset. These will not be
    passed to chart queries, as they control the behavior of the UI.
    """

    STANDALONE = "standalone"
    EDIT_MODE = "edit"

    @staticmethod
    def is_standalone_mode() -> Optional[bool]:
        standalone_param = request.args.get(ReservedUrlParameters.STANDALONE.value)
        standalone: Optional[bool] = bool(
            standalone_param and standalone_param != "false" and standalone_param != "0"
        )
        return standalone


class RowLevelSecurityFilterType(str, Enum):
    REGULAR = "Regular"
    BASE = "Base"


class ColumnTypeSource(Enum):
    GET_TABLE = 1
    CURSOR_DESCRIPTION = 2


class ColumnSpec(NamedTuple):
    sqla_type: Union[TypeEngine, str]
    generic_type: GenericDataType
    is_dttm: bool
    python_date_format: Optional[str] = None


try:
    # Having might not have been imported.
    class DimSelector(Having):
        def __init__(self, **args: Any) -> None:
            # Just a hack to prevent any exceptions
            Having.__init__(self, type="equalTo", aggregation=None, value=None)

            self.having = {
                "having": {
                    "type": "dimSelector",
                    "dimension": args["dimension"],
                    "value": args["value"],
                }
            }

except NameError:
    pass


def flasher(msg: str, severity: str = "message") -> None:
    """Flask's flash if available, logging call if not"""
    try:
        flash(msg, severity)
    except RuntimeError:
        if severity == "danger":
            logger.error(msg, exc_info=True)
        else:
            logger.info(msg)


def parse_js_uri_path_item(
    item: Optional[str], unquote: bool = True, eval_undefined: bool = False
) -> Optional[str]:
    """Parse a uri path item made with js.

    :param item: a uri path component
    :param unquote: Perform unquoting of string using urllib.parse.unquote_plus()
    :param eval_undefined: When set to True and item is either 'null' or 'undefined',
    assume item is undefined and return None.
    :return: Either None, the original item or unquoted item
    """
    item = None if eval_undefined and item in ("null", "undefined") else item
    return unquote_plus(item) if unquote and item else item


def cast_to_num(value: Optional[Union[float, int, str]]) -> Optional[Union[float, int]]:
    """Casts a value to an int/float

    >>> cast_to_num('1 ')
    1.0
    >>> cast_to_num(' 2')
    2.0
    >>> cast_to_num('5')
    5
    >>> cast_to_num('5.2')
    5.2
    >>> cast_to_num(10)
    10
    >>> cast_to_num(10.1)
    10.1
    >>> cast_to_num(None) is None
    True
    >>> cast_to_num('this is not a string') is None
    True

    :param value: value to be converted to numeric representation
    :returns: value cast to `int` if value is all digits, `float` if `value` is
              decimal value and `None`` if it can't be converted
    """
    if value is None:
        return None
    if isinstance(value, (int, float)):
        return value
    if value.isdigit():
        return int(value)
    try:
        return float(value)
    except ValueError:
        return None


def cast_to_boolean(value: Any) -> Optional[bool]:
    """Casts a value to an int/float

    >>> cast_to_boolean(1)
    True
    >>> cast_to_boolean(0)
    False
    >>> cast_to_boolean(0.5)
    True
    >>> cast_to_boolean('true')
    True
    >>> cast_to_boolean('false')
    False
    >>> cast_to_boolean('False')
    False
    >>> cast_to_boolean(None)

    :param value: value to be converted to boolean representation
    :returns: value cast to `bool`. when value is 'true' or value that are not 0
              converted into True. Return `None` if value is `None`
    """
    if value is None:
        return None
    if isinstance(value, (int, float)):
        return value != 0
    if isinstance(value, str):
        return value.strip().lower() == "true"
    return False


def list_minus(l: List[Any], minus: List[Any]) -> List[Any]:
    """Returns l without what is in minus

    >>> list_minus([1, 2, 3], [2])
    [1, 3]
    """
    return [o for o in l if o not in minus]


class DashboardEncoder(json.JSONEncoder):
    def __init__(self, *args: Any, **kwargs: Any) -> None:
        super().__init__(*args, **kwargs)
        self.sort_keys = True

    def default(self, o: Any) -> Union[Dict[Any, Any], str]:
        if isinstance(o, uuid.UUID):
            return str(o)
        try:
            vals = {k: v for k, v in o.__dict__.items() if k != "_sa_instance_state"}
            return {"__{}__".format(o.__class__.__name__): vals}
        except Exception:  # pylint: disable=broad-except
            if isinstance(o, datetime):
                return {"__datetime__": o.replace(microsecond=0).isoformat()}
            return json.JSONEncoder(sort_keys=True).default(o)


class JSONEncodedDict(TypeDecorator):  # pylint: disable=abstract-method
    """Represents an immutable structure as a json-encoded string."""

    impl = TEXT

    def process_bind_param(
        self, value: Optional[Dict[Any, Any]], dialect: str
    ) -> Optional[str]:
        return json.dumps(value) if value is not None else None

    def process_result_value(
        self, value: Optional[str], dialect: str
    ) -> Optional[Dict[Any, Any]]:
        return json.loads(value) if value is not None else None


def format_timedelta(time_delta: timedelta) -> str:
    """
    Ensures negative time deltas are easily interpreted by humans

    >>> td = timedelta(0) - timedelta(days=1, hours=5,minutes=6)
    >>> str(td)
    '-2 days, 18:54:00'
    >>> format_timedelta(td)
    '-1 day, 5:06:00'
    """
    if time_delta < timedelta(0):
        return "-" + str(abs(time_delta))

    # Change this to format positive time deltas the way you want
    return str(time_delta)


def base_json_conv(obj: Any) -> Any:
    """
    Tries to convert additional types to JSON compatible forms.

    :param obj: The serializable object
    :returns: The JSON compatible form
    :raises TypeError: If the object cannot be serialized
    :see: https://docs.python.org/3/library/json.html#encoders-and-decoders
    """

    if isinstance(obj, memoryview):
        obj = obj.tobytes()
    if isinstance(obj, np.int64):
        return int(obj)
    if isinstance(obj, np.bool_):
        return bool(obj)
    if isinstance(obj, np.ndarray):
        return obj.tolist()
    if isinstance(obj, set):
        return list(obj)
    if isinstance(obj, decimal.Decimal):
        return float(obj)
    if isinstance(obj, (uuid.UUID, time, LazyString)):
        return str(obj)
    if isinstance(obj, timedelta):
        return format_timedelta(obj)
    if isinstance(obj, bytes):
        try:
            return obj.decode("utf-8")
        except Exception:  # pylint: disable=broad-except
            return "[bytes]"

    raise TypeError(f"Unserializable object {obj} of type {type(obj)}")


def json_iso_dttm_ser(obj: Any, pessimistic: bool = False) -> Any:
    """
    A JSON serializer that deals with dates by serializing them to ISO 8601.

        >>> json.dumps({'dttm': datetime(1970, 1, 1)}, default=json_iso_dttm_ser)
        '{"dttm": "1970-01-01T00:00:00"}'

    :param obj: The serializable object
    :param pessimistic: Whether to be pessimistic regarding serialization
    :returns: The JSON compatible form
    :raises TypeError: If the non-pessimistic object cannot be serialized
    """

    if isinstance(obj, (datetime, date, pd.Timestamp)):
        return obj.isoformat()

    try:
        return base_json_conv(obj)
    except TypeError as ex:
        if pessimistic:
            return f"Unserializable [{type(obj)}]"

        raise ex


def pessimistic_json_iso_dttm_ser(obj: Any) -> Any:
    """Proxy to call json_iso_dttm_ser in a pessimistic way

    If one of object is not serializable to json, it will still succeed"""
    return json_iso_dttm_ser(obj, pessimistic=True)


def json_int_dttm_ser(obj: Any) -> Any:
    """
    A JSON serializer that deals with dates by serializing them to EPOCH.

        >>> json.dumps({'dttm': datetime(1970, 1, 1)}, default=json_int_dttm_ser)
        '{"dttm": 0.0}'

    :param obj: The serializable object
    :returns: The JSON compatible form
    :raises TypeError: If the object cannot be serialized
    """

    if isinstance(obj, (datetime, pd.Timestamp)):
        return datetime_to_epoch(obj)

    if isinstance(obj, date):
        return (obj - EPOCH.date()).total_seconds() * 1000

    return base_json_conv(obj)


def json_dumps_w_dates(payload: Dict[Any, Any], sort_keys: bool = False) -> str:
    """Dumps payload to JSON with Datetime objects properly converted"""
    return json.dumps(payload, default=json_int_dttm_ser, sort_keys=sort_keys)


def error_msg_from_exception(ex: Exception) -> str:
    """Translate exception into error message

    Database have different ways to handle exception. This function attempts
    to make sense of the exception object and construct a human readable
    sentence.

    TODO(bkyryliuk): parse the Presto error message from the connection
                     created via create_engine.
    engine = create_engine('presto://localhost:3506/silver') -
      gives an e.message as the str(dict)
    presto.connect('localhost', port=3506, catalog='silver') - as a dict.
    The latter version is parsed correctly by this function.
    """
    msg = ""
    if hasattr(ex, "message"):
        if isinstance(ex.message, dict):
            msg = ex.message.get("message")  # type: ignore
        elif ex.message:
            msg = ex.message
    return msg or str(ex)


def markdown(raw: str, markup_wrap: Optional[bool] = False) -> str:
    safe_markdown_tags = [
        "h1",
        "h2",
        "h3",
        "h4",
        "h5",
        "h6",
        "b",
        "i",
        "strong",
        "em",
        "tt",
        "p",
        "br",
        "span",
        "div",
        "blockquote",
        "code",
        "hr",
        "ul",
        "ol",
        "li",
        "dd",
        "dt",
        "img",
        "a",
    ]
    safe_markdown_attrs = {
        "img": ["src", "alt", "title"],
        "a": ["href", "alt", "title"],
    }
    safe = md.markdown(
        raw or "",
        extensions=[
            "markdown.extensions.tables",
            "markdown.extensions.fenced_code",
            "markdown.extensions.codehilite",
        ],
    )
    safe = bleach.clean(safe, safe_markdown_tags, safe_markdown_attrs)
    if markup_wrap:
        safe = Markup(safe)
    return safe


def readfile(file_path: str) -> Optional[str]:
    with open(file_path) as f:
        content = f.read()
    return content


def generic_find_constraint_name(
    table: str, columns: Set[str], referenced: str, database: SQLA
) -> Optional[str]:
    """Utility to find a constraint name in alembic migrations"""
    tbl = sa.Table(
        table, database.metadata, autoload=True, autoload_with=database.engine
    )

    for fk in tbl.foreign_key_constraints:
        if fk.referred_table.name == referenced and set(fk.column_keys) == columns:
            return fk.name

    return None


def generic_find_fk_constraint_name(
    table: str, columns: Set[str], referenced: str, insp: Inspector
) -> Optional[str]:
    """Utility to find a foreign-key constraint name in alembic migrations"""
    for fk in insp.get_foreign_keys(table):
        if (
            fk["referred_table"] == referenced
            and set(fk["referred_columns"]) == columns
        ):
            return fk["name"]

    return None


def generic_find_fk_constraint_names(  # pylint: disable=invalid-name
    table: str, columns: Set[str], referenced: str, insp: Inspector
) -> Set[str]:
    """Utility to find foreign-key constraint names in alembic migrations"""
    names = set()

    for fk in insp.get_foreign_keys(table):
        if (
            fk["referred_table"] == referenced
            and set(fk["referred_columns"]) == columns
        ):
            names.add(fk["name"])

    return names


def generic_find_uq_constraint_name(
    table: str, columns: Set[str], insp: Inspector
) -> Optional[str]:
    """Utility to find a unique constraint name in alembic migrations"""

    for uq in insp.get_unique_constraints(table):
        if columns == set(uq["column_names"]):
            return uq["name"]

    return None


def get_datasource_full_name(
    database_name: str, datasource_name: str, schema: Optional[str] = None
) -> str:
    if not schema:
        return "[{}].[{}]".format(database_name, datasource_name)
    return "[{}].[{}].[{}]".format(database_name, schema, datasource_name)


def validate_json(obj: Union[bytes, bytearray, str]) -> None:
    if obj:
        try:
            json.loads(obj)
        except Exception as ex:
            logger.error("JSON is not valid %s", str(ex), exc_info=True)
            raise SupersetException("JSON is not valid") from ex


class SigalrmTimeout:
    """
    To be used in a ``with`` block and timeout its content.
    """

    def __init__(self, seconds: int = 1, error_message: str = "Timeout") -> None:
        self.seconds = seconds
        self.error_message = error_message

    def handle_timeout(  # pylint: disable=unused-argument
        self, signum: int, frame: Any
    ) -> None:
        logger.error("Process timed out", exc_info=True)
        raise SupersetTimeoutException(
            error_type=SupersetErrorType.BACKEND_TIMEOUT_ERROR,
            message=self.error_message,
            level=ErrorLevel.ERROR,
            extra={"timeout": self.seconds},
        )

    def __enter__(self) -> None:
        try:
            if threading.current_thread() == threading.main_thread():
                signal.signal(signal.SIGALRM, self.handle_timeout)
                signal.alarm(self.seconds)
        except ValueError as ex:
            logger.warning("timeout can't be used in the current context")
            logger.exception(ex)

    def __exit__(  # pylint: disable=redefined-outer-name,redefined-builtin
        self, type: Any, value: Any, traceback: TracebackType
    ) -> None:
        try:
            signal.alarm(0)
        except ValueError as ex:
            logger.warning("timeout can't be used in the current context")
            logger.exception(ex)


class TimerTimeout:
    def __init__(self, seconds: int = 1, error_message: str = "Timeout") -> None:
        self.seconds = seconds
        self.error_message = error_message
        self.timer = threading.Timer(seconds, _thread.interrupt_main)

    def __enter__(self) -> None:
        self.timer.start()

    def __exit__(  # pylint: disable=redefined-outer-name,redefined-builtin
        self, type: Any, value: Any, traceback: TracebackType
    ) -> None:
        self.timer.cancel()
        if type is KeyboardInterrupt:  # raised by _thread.interrupt_main
            raise SupersetTimeoutException(
                error_type=SupersetErrorType.BACKEND_TIMEOUT_ERROR,
                message=self.error_message,
                level=ErrorLevel.ERROR,
                extra={"timeout": self.seconds},
            )


# Windows has no support for SIGALRM, so we use the timer based timeout
timeout: Union[Type[TimerTimeout], Type[SigalrmTimeout]] = (
    TimerTimeout if platform.system() == "Windows" else SigalrmTimeout
)


def pessimistic_connection_handling(some_engine: Engine) -> None:
    @event.listens_for(some_engine, "engine_connect")
    def ping_connection(connection: Connection, branch: bool) -> None:
        if branch:
            # 'branch' refers to a sub-connection of a connection,
            # we don't want to bother pinging on these.
            return

        # turn off 'close with result'.  This flag is only used with
        # 'connectionless' execution, otherwise will be False in any case
        save_should_close_with_result = connection.should_close_with_result
        connection.should_close_with_result = False

        try:
            # run a SELECT 1.   use a core select() so that
            # the SELECT of a scalar value without a table is
            # appropriately formatted for the backend
            connection.scalar(select([1]))
        except exc.DBAPIError as err:
            # catch SQLAlchemy's DBAPIError, which is a wrapper
            # for the DBAPI's exception.  It includes a .connection_invalidated
            # attribute which specifies if this connection is a 'disconnect'
            # condition, which is based on inspection of the original exception
            # by the dialect in use.
            if err.connection_invalidated:
                # run the same SELECT again - the connection will re-validate
                # itself and establish a new connection.  The disconnect detection
                # here also causes the whole connection pool to be invalidated
                # so that all stale connections are discarded.
                connection.scalar(select([1]))
            else:
                raise
        finally:
            # restore 'close with result'
            connection.should_close_with_result = save_should_close_with_result


def notify_user_about_perm_udate(  # pylint: disable=too-many-arguments
    granter: User,
    user: User,
    role: Role,
    datasource: "BaseDatasource",
    tpl_name: str,
    config: Dict[str, Any],
) -> None:
    msg = render_template(
        tpl_name, granter=granter, user=user, role=role, datasource=datasource
    )
    logger.info(msg)
    subject = __(
        "[Superset] Access to the datasource %(name)s was granted",
        name=datasource.full_name,
    )
    send_email_smtp(
        user.email,
        subject,
        msg,
        config,
        bcc=granter.email,
        dryrun=not config["EMAIL_NOTIFICATIONS"],
    )


def send_email_smtp(  # pylint: disable=invalid-name,too-many-arguments,too-many-locals
    to: str,
    subject: str,
    html_content: str,
    config: Dict[str, Any],
    files: Optional[List[str]] = None,
    data: Optional[Dict[str, str]] = None,
    images: Optional[Dict[str, bytes]] = None,
    dryrun: bool = False,
    cc: Optional[str] = None,
    bcc: Optional[str] = None,
    mime_subtype: str = "mixed",
    header_data: Optional[HeaderDataType] = None,
) -> None:
    """
    Send an email with html content, eg:
    send_email_smtp(
        'test@example.com', 'foo', '<b>Foo</b> bar',['/dev/null'], dryrun=True)
    """
    smtp_mail_from = config["SMTP_MAIL_FROM"]
    smtp_mail_to = get_email_address_list(to)

    msg = MIMEMultipart(mime_subtype)
    msg["Subject"] = subject
    msg["From"] = smtp_mail_from
    msg["To"] = ", ".join(smtp_mail_to)

    msg.preamble = "This is a multi-part message in MIME format."

    recipients = smtp_mail_to
    if cc:
        smtp_mail_cc = get_email_address_list(cc)
        msg["CC"] = ", ".join(smtp_mail_cc)
        recipients = recipients + smtp_mail_cc

    if bcc:
        # don't add bcc in header
        smtp_mail_bcc = get_email_address_list(bcc)
        recipients = recipients + smtp_mail_bcc

    msg["Date"] = formatdate(localtime=True)
    mime_text = MIMEText(html_content, "html")
    msg.attach(mime_text)

    # Attach files by reading them from disk
    for fname in files or []:
        basename = os.path.basename(fname)
        with open(fname, "rb") as f:
            msg.attach(
                MIMEApplication(
                    f.read(),
                    Content_Disposition="attachment; filename='%s'" % basename,
                    Name=basename,
                )
            )

    # Attach any files passed directly
    for name, body in (data or {}).items():
        msg.attach(
            MIMEApplication(
                body, Content_Disposition="attachment; filename='%s'" % name, Name=name
            )
        )

    # Attach any inline images, which may be required for display in
    # HTML content (inline)
    for msgid, imgdata in (images or {}).items():
        formatted_time = formatdate(localtime=True)
        file_name = f"{subject} {formatted_time}"
        image = MIMEImage(imgdata, name=file_name)
        image.add_header("Content-ID", "<%s>" % msgid)
        image.add_header("Content-Disposition", "inline")
        msg.attach(image)
    msg_mutator = config["EMAIL_HEADER_MUTATOR"]
    # the base notification returns the message without any editing.
    new_msg = msg_mutator(msg, **(header_data or {}))
    send_mime_email(smtp_mail_from, recipients, new_msg, config, dryrun=dryrun)


def send_mime_email(
    e_from: str,
    e_to: List[str],
    mime_msg: MIMEMultipart,
    config: Dict[str, Any],
    dryrun: bool = False,
) -> None:
    smtp_host = config["SMTP_HOST"]
    smtp_port = config["SMTP_PORT"]
    smtp_user = config["SMTP_USER"]
    smtp_password = config["SMTP_PASSWORD"]
    smtp_starttls = config["SMTP_STARTTLS"]
    smtp_ssl = config["SMTP_SSL"]
    smtp_ssl_server_auth = config["SMTP_SSL_SERVER_AUTH"]

    if dryrun:
        logger.info("Dryrun enabled, email notification content is below:")
        logger.info(mime_msg.as_string())
        return

    # Default ssl context is SERVER_AUTH using the default system
    # root CA certificates
    ssl_context = ssl.create_default_context() if smtp_ssl_server_auth else None
    smtp = (
        smtplib.SMTP_SSL(smtp_host, smtp_port, context=ssl_context)
        if smtp_ssl
        else smtplib.SMTP(smtp_host, smtp_port)
    )
    if smtp_starttls:
        smtp.starttls(context=ssl_context)
    if smtp_user and smtp_password:
        smtp.login(smtp_user, smtp_password)
    logger.debug("Sent an email to %s", str(e_to))
    smtp.sendmail(e_from, e_to, mime_msg.as_string())
    smtp.quit()


def get_email_address_list(address_string: str) -> List[str]:
    address_string_list: List[str] = []
    if isinstance(address_string, str):
        address_string_list = re.split(r",|\s|;", address_string)
    return [x.strip() for x in address_string_list if x.strip()]


def get_email_address_str(address_string: str) -> str:
    address_list = get_email_address_list(address_string)
    address_list_str = ", ".join(address_list)

    return address_list_str


def choicify(values: Iterable[Any]) -> List[Tuple[Any, Any]]:
    """Takes an iterable and makes an iterable of tuples with it"""
    return [(v, v) for v in values]


def zlib_compress(data: Union[bytes, str]) -> bytes:
    """
    Compress things in a py2/3 safe fashion
    >>> json_str = '{"test": 1}'
    >>> blob = zlib_compress(json_str)
    """
    if isinstance(data, str):
        return zlib.compress(bytes(data, "utf-8"))
    return zlib.compress(data)


def zlib_decompress(blob: bytes, decode: Optional[bool] = True) -> Union[bytes, str]:
    """
    Decompress things to a string in a py2/3 safe fashion
    >>> json_str = '{"test": 1}'
    >>> blob = zlib_compress(json_str)
    >>> got_str = zlib_decompress(blob)
    >>> got_str == json_str
    True
    """
    if isinstance(blob, bytes):
        decompressed = zlib.decompress(blob)
    else:
        decompressed = zlib.decompress(bytes(blob, "utf-8"))
    return decompressed.decode("utf-8") if decode else decompressed


def simple_filter_to_adhoc(
    filter_clause: QueryObjectFilterClause,
    clause: str = "where",
) -> AdhocFilterClause:
    result: AdhocFilterClause = {
        "clause": clause.upper(),
        "expressionType": "SIMPLE",
        "comparator": filter_clause.get("val"),
        "operator": filter_clause["op"],
        "subject": cast(str, filter_clause["col"]),
    }
    if filter_clause.get("isExtra"):
        result["isExtra"] = True
    result["filterOptionName"] = md5_sha_from_dict(cast(Dict[Any, Any], result))

    return result


def form_data_to_adhoc(form_data: Dict[str, Any], clause: str) -> AdhocFilterClause:
    if clause not in ("where", "having"):
        raise ValueError(__("Unsupported clause type: %(clause)s", clause=clause))
    result: AdhocFilterClause = {
        "clause": clause.upper(),
        "expressionType": "SQL",
        "sqlExpression": form_data.get(clause),
    }
    result["filterOptionName"] = md5_sha_from_dict(cast(Dict[Any, Any], result))

    return result


def merge_extra_form_data(form_data: Dict[str, Any]) -> None:
    """
    Merge extra form data (appends and overrides) into the main payload
    and add applied time extras to the payload.
    """
    filter_keys = ["filters", "adhoc_filters"]
    extra_form_data = form_data.pop("extra_form_data", {})
    append_filters: List[QueryObjectFilterClause] = extra_form_data.get("filters", None)

    # merge append extras
    for key in [key for key in EXTRA_FORM_DATA_APPEND_KEYS if key not in filter_keys]:
        extra_value = getattr(extra_form_data, key, {})
        form_value = getattr(form_data, key, {})
        form_value.update(extra_value)
        if form_value:
            form_data["key"] = extra_value

    # map regular extras that apply to form data properties
    for src_key, target_key in EXTRA_FORM_DATA_OVERRIDE_REGULAR_MAPPINGS.items():
        value = extra_form_data.get(src_key)
        if value is not None:
            form_data[target_key] = value

    # map extras that apply to form data extra properties
    extras = form_data.get("extras", {})
    for key in EXTRA_FORM_DATA_OVERRIDE_EXTRA_KEYS:
        value = extra_form_data.get(key)
        if value is not None:
            extras[key] = value
    if extras:
        form_data["extras"] = extras

    adhoc_filters: List[AdhocFilterClause] = form_data.get("adhoc_filters", [])
    form_data["adhoc_filters"] = adhoc_filters
    append_adhoc_filters: List[AdhocFilterClause] = extra_form_data.get(
        "adhoc_filters", []
    )
    adhoc_filters.extend(
        {"isExtra": True, **fltr} for fltr in append_adhoc_filters  # type: ignore
    )
    if append_filters:
        for key, value in form_data.items():
            if re.match("adhoc_filter.*", key):
                value.extend(
                    simple_filter_to_adhoc({"isExtra": True, **fltr})  # type: ignore
                    for fltr in append_filters
                    if fltr
                )


def merge_extra_filters(form_data: Dict[str, Any]) -> None:
    # extra_filters are temporary/contextual filters (using the legacy constructs)
    # that are external to the slice definition. We use those for dynamic
    # interactive filters like the ones emitted by the "Filter Box" visualization.
    # Note extra_filters only support simple filters.
    form_data.setdefault("applied_time_extras", {})
    adhoc_filters = form_data.get("adhoc_filters", [])
    form_data["adhoc_filters"] = adhoc_filters
    merge_extra_form_data(form_data)
    if "extra_filters" in form_data:
        # __form and __to are special extra_filters that target time
        # boundaries. The rest of extra_filters are simple
        # [column_name in list_of_values]. `__` prefix is there to avoid
        # potential conflicts with column that would be named `from` or `to`
        date_options = {
            "__time_range": "time_range",
            "__time_col": "granularity_sqla",
            "__time_grain": "time_grain_sqla",
            "__granularity": "granularity",
        }
        # Grab list of existing filters 'keyed' on the column and operator

        def get_filter_key(f: Dict[str, Any]) -> str:
            if "expressionType" in f:
                return "{}__{}".format(f["subject"], f["operator"])

            return "{}__{}".format(f["col"], f["op"])

        existing_filters = {}
        for existing in adhoc_filters:
            if (
                existing["expressionType"] == "SIMPLE"
                and existing.get("comparator") is not None
                and existing.get("subject") is not None
            ):
                existing_filters[get_filter_key(existing)] = existing["comparator"]

        for filtr in form_data[  # pylint: disable=too-many-nested-blocks
            "extra_filters"
        ]:
            filtr["isExtra"] = True
            # Pull out time filters/options and merge into form data
            filter_column = filtr["col"]
            time_extra = date_options.get(filter_column)
            if time_extra:
                time_extra_value = filtr.get("val")
                if time_extra_value and time_extra_value != NO_TIME_RANGE:
                    form_data[time_extra] = time_extra_value
                    form_data["applied_time_extras"][filter_column] = time_extra_value
            elif filtr["val"]:
                # Merge column filters
                filter_key = get_filter_key(filtr)
                if filter_key in existing_filters:
                    # Check if the filter already exists
                    if isinstance(filtr["val"], list):
                        if isinstance(existing_filters[filter_key], list):
                            # Add filters for unequal lists
                            # order doesn't matter
                            if set(existing_filters[filter_key]) != set(filtr["val"]):
                                adhoc_filters.append(simple_filter_to_adhoc(filtr))
                        else:
                            adhoc_filters.append(simple_filter_to_adhoc(filtr))
                    else:
                        # Do not add filter if same value already exists
                        if filtr["val"] != existing_filters[filter_key]:
                            adhoc_filters.append(simple_filter_to_adhoc(filtr))
                else:
                    # Filter not found, add it
                    adhoc_filters.append(simple_filter_to_adhoc(filtr))
        # Remove extra filters from the form data since no longer needed
        del form_data["extra_filters"]


def merge_request_params(form_data: Dict[str, Any], params: Dict[str, Any]) -> None:
    """
    Merge request parameters to the key `url_params` in form_data. Only updates
    or appends parameters to `form_data` that are defined in `params; pre-existing
    parameters not defined in params are left unchanged.

    :param form_data: object to be updated
    :param params: request parameters received via query string
    """
    url_params = form_data.get("url_params", {})
    for key, value in params.items():
        if key in ("form_data", "r"):
            continue
        url_params[key] = value
    form_data["url_params"] = url_params


def user_label(user: User) -> Optional[str]:
    """Given a user ORM FAB object, returns a label"""
    if user:
        if user.first_name and user.last_name:
            return user.first_name + " " + user.last_name

        return user.username

    return None


def get_example_default_schema() -> Optional[str]:
    """
    Return the default schema of the examples database, if any.
    """
    database = get_example_database()
    with database.get_sqla_engine_with_context() as engine:
        return inspect(engine).default_schema_name


def backend() -> str:
    return get_example_database().backend


def is_adhoc_metric(metric: Metric) -> TypeGuard[AdhocMetric]:
    return isinstance(metric, dict) and "expressionType" in metric


def is_adhoc_column(column: Column) -> TypeGuard[AdhocColumn]:
    return isinstance(column, dict) and ({"label", "sqlExpression"}).issubset(
        column.keys()
    )


def get_base_axis_labels(columns: Optional[List[Column]]) -> Tuple[str, ...]:
    axis_cols = [
        col
        for col in columns or []
        if is_adhoc_column(col) and col.get("columnType") == "BASE_AXIS"
    ]
    return tuple(get_column_name(col) for col in axis_cols)


def get_xaxis_label(columns: Optional[List[Column]]) -> Optional[str]:
    labels = get_base_axis_labels(columns)
    return labels[0] if labels else None


def get_column_name(
    column: Column, verbose_map: Optional[Dict[str, Any]] = None
) -> str:
    """
    Extract label from column

    :param column: object to extract label from
    :param verbose_map: verbose_map from dataset for optional mapping from
                        raw name to verbose name
    :return: String representation of column
    :raises ValueError: if metric object is invalid
    """
    if isinstance(column, dict):
        label = column.get("label")
        if label:
            return label
        expr = column.get("sqlExpression")
        if expr:
            return expr

    if isinstance(column, str):
        verbose_map = verbose_map or {}
        return verbose_map.get(column, column)

    raise ValueError("Missing label")


def get_metric_name(
    metric: Metric, verbose_map: Optional[Dict[str, Any]] = None
) -> str:
    """
    Extract label from metric

    :param metric: object to extract label from
    :param verbose_map: verbose_map from dataset for optional mapping from
                        raw name to verbose name
    :return: String representation of metric
    :raises ValueError: if metric object is invalid
    """
    if is_adhoc_metric(metric):
        label = metric.get("label")
        if label:
            return label
        expression_type = metric.get("expressionType")
        if expression_type == "SQL":
            sql_expression = metric.get("sqlExpression")
            if sql_expression:
                return sql_expression
        if expression_type == "SIMPLE":
            column: AdhocMetricColumn = metric.get("column") or {}
            column_name = column.get("column_name")
            aggregate = metric.get("aggregate")
            if column and aggregate:
                return f"{aggregate}({column_name})"
            if column_name:
                return column_name

    if isinstance(metric, str):
        verbose_map = verbose_map or {}
        return verbose_map.get(metric, metric)

    raise ValueError(__("Invalid metric object: %(metric)s", metric=str(metric)))


def get_column_names(
    columns: Optional[Sequence[Column]],
    verbose_map: Optional[Dict[str, Any]] = None,
) -> List[str]:
    return [
        column
        for column in [get_column_name(column, verbose_map) for column in columns or []]
        if column
    ]


def get_metric_names(
    metrics: Optional[Sequence[Metric]],
    verbose_map: Optional[Dict[str, Any]] = None,
) -> List[str]:
    return [
        metric
        for metric in [get_metric_name(metric, verbose_map) for metric in metrics or []]
        if metric
    ]


def get_first_metric_name(
    metrics: Optional[Sequence[Metric]],
    verbose_map: Optional[Dict[str, Any]] = None,
) -> Optional[str]:
    metric_labels = get_metric_names(metrics, verbose_map)
    return metric_labels[0] if metric_labels else None


def ensure_path_exists(path: str) -> None:
    try:
        os.makedirs(path)
    except OSError as ex:
        if not (os.path.isdir(path) and ex.errno == errno.EEXIST):
            raise


def convert_legacy_filters_into_adhoc(  # pylint: disable=invalid-name
    form_data: FormData,
) -> None:
    mapping = {"having": "having_filters", "where": "filters"}

    if not form_data.get("adhoc_filters"):
        adhoc_filters: List[AdhocFilterClause] = []
        form_data["adhoc_filters"] = adhoc_filters

        for clause, filters in mapping.items():
            if clause in form_data and form_data[clause] != "":
                adhoc_filters.append(form_data_to_adhoc(form_data, clause))

            if filters in form_data:
                for filt in filter(lambda x: x is not None, form_data[filters]):
                    adhoc_filters.append(simple_filter_to_adhoc(filt, clause))

    for key in ("filters", "having", "having_filters", "where"):
        if key in form_data:
            del form_data[key]


def split_adhoc_filters_into_base_filters(  # pylint: disable=invalid-name
    form_data: FormData,
) -> None:
    """
    Mutates form data to restructure the adhoc filters in the form of the four base
    filters, `where`, `having`, `filters`, and `having_filters` which represent
    free form where sql, free form having sql, structured where clauses and structured
    having clauses.
    """
    adhoc_filters = form_data.get("adhoc_filters")
    if isinstance(adhoc_filters, list):
        simple_where_filters = []
        simple_having_filters = []
        sql_where_filters = []
        sql_having_filters = []
        for adhoc_filter in adhoc_filters:
            expression_type = adhoc_filter.get("expressionType")
            clause = adhoc_filter.get("clause")
            if expression_type == "SIMPLE":
                if clause == "WHERE":
                    simple_where_filters.append(
                        {
                            "col": adhoc_filter.get("subject"),
                            "op": adhoc_filter.get("operator"),
                            "val": adhoc_filter.get("comparator"),
                        }
                    )
                elif clause == "HAVING":
                    simple_having_filters.append(
                        {
                            "col": adhoc_filter.get("subject"),
                            "op": adhoc_filter.get("operator"),
                            "val": adhoc_filter.get("comparator"),
                        }
                    )
            elif expression_type == "SQL":
                sql_expression = adhoc_filter.get("sqlExpression")
                sql_expression = sanitize_clause(sql_expression)
                if clause == "WHERE":
                    sql_where_filters.append(sql_expression)
                elif clause == "HAVING":
                    sql_having_filters.append(sql_expression)
        form_data["where"] = " AND ".join(
            ["({})".format(sql) for sql in sql_where_filters]
        )
        form_data["having"] = " AND ".join(
            ["({})".format(sql) for sql in sql_having_filters]
        )
        form_data["having_filters"] = simple_having_filters
        form_data["filters"] = simple_where_filters


def get_username() -> Optional[str]:
    """
    Get username (if defined) associated with the current user.

    :returns: The username
    """

    try:
        return g.user.username
    except Exception:  # pylint: disable=broad-except
        return None


def get_user_id() -> Optional[int]:
    """
    Get the user identifier (if defined) associated with the current user.

    Though the Flask-AppBuilder `User` and Flask-Login  `AnonymousUserMixin` and
    `UserMixin` models provide a convenience `get_id` method, for generality, the
    identifier is encoded as a `str` whereas in Superset all identifiers are encoded as
    an `int`.

    returns: The user identifier
    """

    try:
        return g.user.id
    except Exception:  # pylint: disable=broad-except
        return None


@contextmanager
def override_user(user: Optional[User], force: bool = True) -> Iterator[Any]:
    """
    Temporarily override the current user per `flask.g` with the specified user.

    Sometimes, often in the context of async Celery tasks, it is useful to switch the
    current user (which may be undefined) to different one, execute some SQLAlchemy
    tasks et al. and then revert back to the original one.

    :param user: The override user
    :param force: Whether to override the current user if set
    """

    # pylint: disable=assigning-non-slot
    if hasattr(g, "user"):
        if force or g.user is None:
            current = g.user
            g.user = user
            yield
            g.user = current
        else:
            yield
    else:
        g.user = user
        yield
        delattr(g, "user")


def parse_ssl_cert(certificate: str) -> Certificate:
    """
    Parses the contents of a certificate and returns a valid certificate object
    if valid.

    :param certificate: Contents of certificate file
    :return: Valid certificate instance
    :raises CertificateException: If certificate is not valid/unparseable
    """
    try:
        return load_pem_x509_certificate(certificate.encode("utf-8"), default_backend())
    except ValueError as ex:
        raise CertificateException("Invalid certificate") from ex


def create_ssl_cert_file(certificate: str) -> str:
    """
    This creates a certificate file that can be used to validate HTTPS
    sessions. A certificate is only written to disk once; on subsequent calls,
    only the path of the existing certificate is returned.

    :param certificate: The contents of the certificate
    :return: The path to the certificate file
    :raises CertificateException: If certificate is not valid/unparseable
    """
    filename = f"{md5_sha_from_str(certificate)}.crt"
    cert_dir = current_app.config["SSL_CERT_PATH"]
    path = cert_dir if cert_dir else tempfile.gettempdir()
    path = os.path.join(path, filename)
    if not os.path.exists(path):
        # Validate certificate prior to persisting to temporary directory
        parse_ssl_cert(certificate)
        with open(path, "w") as cert_file:
            cert_file.write(certificate)
    return path


def time_function(
    func: Callable[..., FlaskResponse], *args: Any, **kwargs: Any
) -> Tuple[float, Any]:
    """
    Measures the amount of time a function takes to execute in ms

    :param func: The function execution time to measure
    :param args: args to be passed to the function
    :param kwargs: kwargs to be passed to the function
    :return: A tuple with the duration and response from the function
    """
    start = default_timer()
    response = func(*args, **kwargs)
    stop = default_timer()
    return (stop - start) * 1000.0, response


def MediumText() -> Variant:  # pylint:disable=invalid-name
    return Text().with_variant(MEDIUMTEXT(), "mysql")


def shortid() -> str:
    return "{}".format(uuid.uuid4())[-12:]


class DatasourceName(NamedTuple):
    table: str
    schema: str


def get_stacktrace() -> Optional[str]:
    if current_app.config["SHOW_STACKTRACE"]:
        return traceback.format_exc()
    return None


def split(
    string: str, delimiter: str = " ", quote: str = '"', escaped_quote: str = r"\""
) -> Iterator[str]:
    """
    A split function that is aware of quotes and parentheses.

    :param string: string to split
    :param delimiter: string defining where to split, usually a comma or space
    :param quote: string, either a single or a double quote
    :param escaped_quote: string representing an escaped quote
    :return: list of strings
    """
    parens = 0
    quotes = False
    i = 0
    for j, character in enumerate(string):
        complete = parens == 0 and not quotes
        if complete and character == delimiter:
            yield string[i:j]
            i = j + len(delimiter)
        elif character == "(":
            parens += 1
        elif character == ")":
            parens -= 1
        elif character == quote:
            if quotes and string[j - len(escaped_quote) + 1 : j + 1] != escaped_quote:
                quotes = False
            elif not quotes:
                quotes = True
    yield string[i:]


def get_iterable(x: Any) -> List[Any]:
    """
    Get an iterable (list) representation of the object.

    :param x: The object
    :returns: An iterable representation
    """
    return x if isinstance(x, list) else [x]


def get_form_data_token(form_data: Dict[str, Any]) -> str:
    """
    Return the token contained within form data or generate a new one.

    :param form_data: chart form data
    :return: original token if predefined, otherwise new uuid4 based token
    """
    return form_data.get("token") or "token_" + uuid.uuid4().hex[:8]


def get_column_name_from_column(column: Column) -> Optional[str]:
    """
    Extract the physical column that a column is referencing. If the column is
    an adhoc column, always returns `None`.

    :param column: Physical and ad-hoc column
    :return: column name if physical column, otherwise None
    """
    if is_adhoc_column(column):
        return None
    return column  # type: ignore


def get_column_names_from_columns(columns: List[Column]) -> List[str]:
    """
    Extract the physical columns that a list of columns are referencing. Ignore
    adhoc columns

    :param columns: Physical and adhoc columns
    :return: column names of all physical columns
    """
    return [col for col in map(get_column_name_from_column, columns) if col]


def get_column_name_from_metric(metric: Metric) -> Optional[str]:
    """
    Extract the column that a metric is referencing. If the metric isn't
    a simple metric, always returns `None`.

    :param metric: Ad-hoc metric
    :return: column name if simple metric, otherwise None
    """
    if is_adhoc_metric(metric):
        metric = cast(AdhocMetric, metric)
        if metric["expressionType"] == AdhocMetricExpressionType.SIMPLE:
            return cast(Dict[str, Any], metric["column"])["column_name"]
    return None


def get_column_names_from_metrics(metrics: List[Metric]) -> List[str]:
    """
    Extract the columns that a list of metrics are referencing. Excludes all
    SQL metrics.

    :param metrics: Ad-hoc metric
    :return: column name if simple metric, otherwise None
    """
    return [col for col in map(get_column_name_from_metric, metrics) if col]


def extract_dataframe_dtypes(
    df: pd.DataFrame,
    datasource: Optional["BaseDatasource"] = None,
) -> List[GenericDataType]:
    """Serialize pandas/numpy dtypes to generic types"""

    # omitting string types as those will be the default type
    inferred_type_map: Dict[str, GenericDataType] = {
        "floating": GenericDataType.NUMERIC,
        "integer": GenericDataType.NUMERIC,
        "mixed-integer-float": GenericDataType.NUMERIC,
        "decimal": GenericDataType.NUMERIC,
        "boolean": GenericDataType.BOOLEAN,
        "datetime64": GenericDataType.TEMPORAL,
        "datetime": GenericDataType.TEMPORAL,
        "date": GenericDataType.TEMPORAL,
    }

    columns_by_name: Dict[str, Any] = {}
    if datasource:
        for column in datasource.columns:
            if isinstance(column, dict):
                columns_by_name[column.get("column_name")] = column
            else:
                columns_by_name[column.column_name] = column

    generic_types: List[GenericDataType] = []
    for column in df.columns:
        column_object = columns_by_name.get(column)
        series = df[column]
        inferred_type = infer_dtype(series)
        if isinstance(column_object, dict):
            generic_type = (
                GenericDataType.TEMPORAL
                if column_object and column_object.get("is_dttm")
                else inferred_type_map.get(inferred_type, GenericDataType.STRING)
            )
        else:
            generic_type = (
                GenericDataType.TEMPORAL
                if column_object and column_object.is_dttm
                else inferred_type_map.get(inferred_type, GenericDataType.STRING)
            )
        generic_types.append(generic_type)

    return generic_types


def extract_column_dtype(col: "BaseColumn") -> GenericDataType:
    if col.is_temporal:
        return GenericDataType.TEMPORAL
    if col.is_numeric:
        return GenericDataType.NUMERIC
    # TODO: add check for boolean data type when proper support is added
    return GenericDataType.STRING


def indexed(
    items: List[Any], key: Union[str, Callable[[Any], Any]]
) -> Dict[Any, List[Any]]:
    """Build an index for a list of objects"""
    idx: Dict[Any, Any] = {}
    for item in items:
        key_ = getattr(item, key) if isinstance(key, str) else key(item)
        idx.setdefault(key_, []).append(item)
    return idx


def is_test() -> bool:
    return strtobool(os.environ.get("SUPERSET_TESTENV", "false"))  # type: ignore


def get_time_filter_status(
    datasource: "BaseDatasource",
    applied_time_extras: Dict[str, str],
) -> Tuple[List[Dict[str, str]], List[Dict[str, str]]]:
<<<<<<< HEAD
    temporal_columns: Set[Any] = {
        col.column_name for col in datasource.columns if col.is_dttm
    }
=======
    temporal_columns: Set[Any]
    if datasource.type == "query":
        temporal_columns = {
            col.get("column_name") for col in datasource.columns if col.get("is_dttm")
        }
    else:
        temporal_columns = {
            col.column_name for col in datasource.columns if col.is_dttm
        }
>>>>>>> 7ef06b0a
    applied: List[Dict[str, str]] = []
    rejected: List[Dict[str, str]] = []
    time_column = applied_time_extras.get(ExtraFiltersTimeColumnType.TIME_COL)
    if time_column:
        if time_column in temporal_columns:
            applied.append({"column": ExtraFiltersTimeColumnType.TIME_COL})
        else:
            rejected.append(
                {
                    "reason": ExtraFiltersReasonType.COL_NOT_IN_DATASOURCE,
                    "column": ExtraFiltersTimeColumnType.TIME_COL,
                }
            )

    if ExtraFiltersTimeColumnType.TIME_GRAIN in applied_time_extras:
        # are there any temporal columns to assign the time grain to?
        if temporal_columns:
            applied.append({"column": ExtraFiltersTimeColumnType.TIME_GRAIN})
        else:
            rejected.append(
                {
                    "reason": ExtraFiltersReasonType.NO_TEMPORAL_COLUMN,
                    "column": ExtraFiltersTimeColumnType.TIME_GRAIN,
                }
            )

    time_range = applied_time_extras.get(ExtraFiltersTimeColumnType.TIME_RANGE)
    if time_range:
        # are there any temporal columns to assign the time grain to?
        if temporal_columns:
            applied.append({"column": ExtraFiltersTimeColumnType.TIME_RANGE})
        else:
            rejected.append(
                {
                    "reason": ExtraFiltersReasonType.NO_TEMPORAL_COLUMN,
                    "column": ExtraFiltersTimeColumnType.TIME_RANGE,
                }
            )

    return applied, rejected


def format_list(items: Sequence[str], sep: str = ", ", quote: str = '"') -> str:
    quote_escaped = "\\" + quote
    return sep.join(f"{quote}{x.replace(quote, quote_escaped)}{quote}" for x in items)


def find_duplicates(items: Iterable[InputType]) -> List[InputType]:
    """Find duplicate items in an iterable."""
    return [item for item, count in collections.Counter(items).items() if count > 1]


def remove_duplicates(
    items: Iterable[InputType], key: Optional[Callable[[InputType], Any]] = None
) -> List[InputType]:
    """Remove duplicate items in an iterable."""
    if not key:
        return list(dict.fromkeys(items).keys())
    seen = set()
    result = []
    for item in items:
        item_key = key(item)
        if item_key not in seen:
            seen.add(item_key)
            result.append(item)
    return result


@dataclass
class DateColumn:
    col_label: str
    timestamp_format: Optional[str] = None
    offset: Optional[int] = None
    time_shift: Optional[str] = None

    def __hash__(self) -> int:
        return hash(self.col_label)

    def __eq__(self, other: object) -> bool:
        return isinstance(other, DateColumn) and hash(self) == hash(other)

    @classmethod
    def get_legacy_time_column(
        cls,
        timestamp_format: Optional[str],
        offset: Optional[int],
        time_shift: Optional[str],
    ) -> DateColumn:
        return cls(
            timestamp_format=timestamp_format,
            offset=offset,
            time_shift=time_shift,
            col_label=DTTM_ALIAS,
        )


def normalize_dttm_col(
    df: pd.DataFrame,
    dttm_cols: Tuple[DateColumn, ...] = tuple(),
) -> None:
    for _col in dttm_cols:
        if _col.col_label not in df.columns:
            continue

        if _col.timestamp_format in ("epoch_s", "epoch_ms"):
            dttm_series = df[_col.col_label]
            if is_numeric_dtype(dttm_series):
                # Column is formatted as a numeric value
                unit = _col.timestamp_format.replace("epoch_", "")
                df[_col.col_label] = pd.to_datetime(
                    dttm_series, utc=False, unit=unit, origin="unix", errors="coerce"
                )
            else:
                # Column has already been formatted as a timestamp.
                df[_col.col_label] = dttm_series.apply(pd.Timestamp)
        else:
            df[_col.col_label] = pd.to_datetime(
                df[_col.col_label],
                utc=False,
                format=_col.timestamp_format,
                errors="coerce",
            )
        if _col.offset:
            df[_col.col_label] += timedelta(hours=_col.offset)
        if _col.time_shift is not None:
            df[_col.col_label] += parse_human_timedelta(_col.time_shift)


def parse_boolean_string(bool_str: Optional[str]) -> bool:
    """
    Convert a string representation of a true/false value into a boolean

    >>> parse_boolean_string(None)
    False
    >>> parse_boolean_string('false')
    False
    >>> parse_boolean_string('true')
    True
    >>> parse_boolean_string('False')
    False
    >>> parse_boolean_string('True')
    True
    >>> parse_boolean_string('foo')
    False
    >>> parse_boolean_string('0')
    False
    >>> parse_boolean_string('1')
    True

    :param bool_str: string representation of a value that is assumed to be boolean
    :return: parsed boolean value
    """
    if bool_str is None:
        return False
    try:
        return bool(strtobool(bool_str.lower()))
    except ValueError:
        return False


def apply_max_row_limit(
    limit: int,
    max_limit: Optional[int] = None,
) -> int:
    """
    Override row limit if max global limit is defined

    :param limit: requested row limit
    :param max_limit: Maximum allowed row limit
    :return: Capped row limit

    >>> apply_max_row_limit(100000, 10)
    10
    >>> apply_max_row_limit(10, 100000)
    10
    >>> apply_max_row_limit(0, 10000)
    10000
    """
    if max_limit is None:
        max_limit = current_app.config["SQL_MAX_ROW"]
    if limit != 0:
        return min(max_limit, limit)
    return max_limit


def create_zip(files: Dict[str, Any]) -> BytesIO:
    buf = BytesIO()
    with ZipFile(buf, "w") as bundle:
        for filename, contents in files.items():
            with bundle.open(filename, "w") as fp:
                fp.write(contents)
    buf.seek(0)
    return buf


def remove_extra_adhoc_filters(form_data: Dict[str, Any]) -> None:
    """
    Remove filters from slice data that originate from a filter box or native filter
    """
    adhoc_filters = {
        key: value for key, value in form_data.items() if ADHOC_FILTERS_REGEX.match(key)
    }
    for key, value in adhoc_filters.items():
        form_data[key] = [
            filter_ for filter_ in value or [] if not filter_.get("isExtra")
        ]<|MERGE_RESOLUTION|>--- conflicted
+++ resolved
@@ -1785,21 +1785,9 @@
     datasource: "BaseDatasource",
     applied_time_extras: Dict[str, str],
 ) -> Tuple[List[Dict[str, str]], List[Dict[str, str]]]:
-<<<<<<< HEAD
     temporal_columns: Set[Any] = {
         col.column_name for col in datasource.columns if col.is_dttm
     }
-=======
-    temporal_columns: Set[Any]
-    if datasource.type == "query":
-        temporal_columns = {
-            col.get("column_name") for col in datasource.columns if col.get("is_dttm")
-        }
-    else:
-        temporal_columns = {
-            col.column_name for col in datasource.columns if col.is_dttm
-        }
->>>>>>> 7ef06b0a
     applied: List[Dict[str, str]] = []
     rejected: List[Dict[str, str]] = []
     time_column = applied_time_extras.get(ExtraFiltersTimeColumnType.TIME_COL)

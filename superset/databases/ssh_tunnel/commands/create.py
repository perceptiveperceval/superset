# Licensed to the Apache Software Foundation (ASF) under one
# or more contributor license agreements.  See the NOTICE file
# distributed with this work for additional information
# regarding copyright ownership.  The ASF licenses this file
# to you under the Apache License, Version 2.0 (the
# "License"); you may not use this file except in compliance
# with the License.  You may obtain a copy of the License at
#
#   http://www.apache.org/licenses/LICENSE-2.0
#
# Unless required by applicable law or agreed to in writing,
# software distributed under the License is distributed on an
# "AS IS" BASIS, WITHOUT WARRANTIES OR CONDITIONS OF ANY
# KIND, either express or implied.  See the License for the
# specific language governing permissions and limitations
# under the License.
import logging
from typing import Any, Dict, List, Optional

from flask import current_app
from flask_appbuilder.models.sqla import Model
from marshmallow import ValidationError

from superset import is_feature_enabled
from superset.commands.base import BaseCommand
from superset.dao.exceptions import DAOCreateFailedError
from superset.databases.ssh_tunnel.commands.exceptions import (
    SSHTunnelCreateFailedError,
    SSHTunnelInvalidError,
    SSHTunnelRequiredFieldValidationError,
)
from superset.databases.ssh_tunnel.dao import SSHTunnelDAO
from superset.extensions import event_logger

logger = logging.getLogger(__name__)


class CreateSSHTunnelCommand(BaseCommand):
    def __str__(self) -> str:
        return super().__str__()

    def __init__(self, database_id: int, data: Dict[str, Any]):
        self._properties = data.copy()
        self._properties["database_id"] = database_id
        self.ssh_tunnel_manager = current_app.config["SSH_TUNNEL_MANAGER"]

    def run(self) -> Model:
        self.validate()

        try:
            tunnel = SSHTunnelDAO.create(self._properties, commit=False)
        except DAOCreateFailedError as ex:
            raise SSHTunnelCreateFailedError() from ex

        return tunnel

    def validate(self) -> None:
<<<<<<< HEAD
        if is_feature_enabled("SSH_TUNNELING") and self.ssh_tunnel_manager:
            self.ssh_tunnel_manager.validate(self._properties)
        return
=======
        # TODO(hughhh): check to make sure the server port is not localhost
        # using the config.SSH_TUNNEL_MANAGER
        exceptions: List[ValidationError] = []
        database_id: Optional[int] = self._properties.get("database_id")
        server_address: Optional[str] = self._properties.get("server_address")
        server_port: Optional[int] = self._properties.get("server_port")
        username: Optional[str] = self._properties.get("username")
        private_key: Optional[str] = self._properties.get("private_key")
        private_key_password: Optional[str] = self._properties.get(
            "private_key_password"
        )
        if not database_id:
            exceptions.append(SSHTunnelRequiredFieldValidationError("database_id"))
        if not server_address:
            exceptions.append(SSHTunnelRequiredFieldValidationError("server_address"))
        if not server_port:
            exceptions.append(SSHTunnelRequiredFieldValidationError("server_port"))
        if not username:
            exceptions.append(SSHTunnelRequiredFieldValidationError("username"))
        if private_key_password and private_key is None:
            exceptions.append(SSHTunnelRequiredFieldValidationError("private_key"))
        if exceptions:
            exception = SSHTunnelInvalidError()
            exception.add_list(exceptions)
            event_logger.log_with_context(
                action="ssh_tunnel_creation_failed.{}.{}".format(
                    exception.__class__.__name__,
                    ".".join(exception.get_list_classnames()),
                )
            )
            raise exception
>>>>>>> e3ef835c
<|MERGE_RESOLUTION|>--- conflicted
+++ resolved
@@ -55,11 +55,6 @@
         return tunnel
 
     def validate(self) -> None:
-<<<<<<< HEAD
-        if is_feature_enabled("SSH_TUNNELING") and self.ssh_tunnel_manager:
-            self.ssh_tunnel_manager.validate(self._properties)
-        return
-=======
         # TODO(hughhh): check to make sure the server port is not localhost
         # using the config.SSH_TUNNEL_MANAGER
         exceptions: List[ValidationError] = []
@@ -90,5 +85,4 @@
                     ".".join(exception.get_list_classnames()),
                 )
             )
-            raise exception
->>>>>>> e3ef835c
+            raise exception